package fr.acinq.eclair.channel.states.c

import akka.actor.ActorRef
import akka.testkit.{TestFSMRef, TestProbe}
import fr.acinq.eclair.TestConstants.{Alice, Bob}
import fr.acinq.eclair.blockchain._
import fr.acinq.eclair.channel._
<<<<<<< HEAD
import fr.acinq.eclair.db.DummyDb
=======
import fr.acinq.eclair.channel.states.StateTestsHelperMethods
>>>>>>> b8379ed4
import fr.acinq.eclair.wire._
import fr.acinq.eclair.{TestConstants, TestkitBaseClass}
import org.junit.runner.RunWith
import org.scalatest.Tag
import org.scalatest.junit.JUnitRunner

import scala.concurrent.duration._

/**
  * Created by PM on 05/07/2016.
  */
@RunWith(classOf[JUnitRunner])
class WaitForFundingLockedStateSpec extends TestkitBaseClass with StateTestsHelperMethods {

  type FixtureParam = Tuple7[TestFSMRef[State, Data, Channel], TestFSMRef[State, Data, Channel], TestProbe, TestProbe, TestProbe, ActorRef, TestProbe]

  override def withFixture(test: OneArgTest) = {
<<<<<<< HEAD
    val alice2bob = TestProbe()
    val bob2alice = TestProbe()
    val alice2blockchain = TestProbe()
    val blockchainA = system.actorOf(Props(new PeerWatcher(new TestBitcoinClient())))
    val bob2blockchain = TestProbe()
    val relayer = TestProbe()
    val router = TestProbe()
    val alice: TestFSMRef[State, Data, Channel] = TestFSMRef(new Channel(alice2bob.ref, alice2blockchain.ref, router.ref, relayer.ref, new DummyDb()))
    val bob: TestFSMRef[State, Data, Channel] = TestFSMRef(new Channel(bob2alice.ref, bob2blockchain.ref, router.ref, relayer.ref, new DummyDb()))
=======
    val setup = init()
    import setup._
>>>>>>> b8379ed4
    val (aliceParams, bobParams) = if (test.tags.contains("public")) {
      (Alice.channelParams.copy(localFeatures = "01"), Bob.channelParams.copy(localFeatures = "01"))
    } else {
      (Alice.channelParams, Bob.channelParams)
    }
    val aliceInit = Init(aliceParams.globalFeatures, aliceParams.localFeatures)
    val bobInit = Init(bobParams.globalFeatures, bobParams.localFeatures)
    within(30 seconds) {
      alice ! INPUT_INIT_FUNDER(Bob.id, 0, TestConstants.fundingSatoshis, TestConstants.pushMsat, aliceParams, bobInit)
      bob ! INPUT_INIT_FUNDEE(Alice.id, 0, bobParams, aliceInit)
      alice2bob.expectMsgType[OpenChannel]
      alice2bob.forward(bob)
      bob2alice.expectMsgType[AcceptChannel]
      bob2alice.forward(alice)
      alice2blockchain.expectMsgType[MakeFundingTx]
      alice2blockchain.forward(blockchainA)
      alice2bob.expectMsgType[FundingCreated]
      alice2bob.forward(bob)
      bob2alice.expectMsgType[FundingSigned]
      bob2alice.forward(alice)
      alice2blockchain.expectMsgType[WatchSpent]
      alice2blockchain.expectMsgType[WatchConfirmed]
      alice2blockchain.forward(blockchainA)
      alice2blockchain.expectMsgType[PublishAsap]
      alice2blockchain.forward(blockchainA)
      bob2blockchain.expectMsgType[WatchSpent]
      bob2blockchain.expectMsgType[WatchConfirmed]
      bob ! WatchEventConfirmed(BITCOIN_FUNDING_DEPTHOK, 400000, 42)
      alice2blockchain.expectMsgType[WatchLost]
      bob2blockchain.expectMsgType[WatchLost]
      alice2bob.expectMsgType[FundingLocked]
      awaitCond(alice.stateName == WAIT_FOR_FUNDING_LOCKED)
      awaitCond(bob.stateName == WAIT_FOR_FUNDING_LOCKED)
    }
    test((alice, bob, alice2bob, bob2alice, alice2blockchain, blockchainA, router))
  }

  test("recv FundingLocked") { case (alice, _, alice2bob, bob2alice, alice2blockchain, _, router) =>
    within(30 seconds) {
      bob2alice.expectMsgType[FundingLocked]
      bob2alice.forward(alice)
      awaitCond(alice.stateName == NORMAL)
      bob2alice.expectNoMsg(200 millis)
    }
  }

  test("recv FundingLocked (with announcement)", Tag("public")) { case (alice, _, alice2bob, bob2alice, alice2blockchain, _, router) =>
    within(30 seconds) {
      bob2alice.expectMsgType[FundingLocked]
      bob2alice.forward(alice)
      awaitCond(alice.stateName == WAIT_FOR_ANN_SIGNATURES)
      alice2bob.expectMsgType[AnnouncementSignatures]
    }
  }

  test("recv FundingLocked (channel id mismatch") { case (alice, _, alice2bob, bob2alice, alice2blockchain, _, router) =>
    within(30 seconds) {
      val tx = alice.stateData.asInstanceOf[DATA_WAIT_FOR_FUNDING_LOCKED].commitments.localCommit.publishableTxs.commitTx.tx
      val fundingLocked = bob2alice.expectMsgType[FundingLocked]
      alice ! fundingLocked.copy(channelId = 42)
      alice2bob.expectMsgType[Error]
      awaitCond(alice.stateName == CLOSING)
      alice2blockchain.expectMsg(PublishAsap(tx))
      alice2blockchain.expectMsgType[WatchConfirmed]
    }
  }

  test("recv BITCOIN_FUNDING_SPENT (remote commit)") { case (alice, bob, alice2bob, bob2alice, alice2blockchain, _, router) =>
    within(30 seconds) {
      // bob publishes his commitment tx
      val tx = bob.stateData.asInstanceOf[DATA_WAIT_FOR_FUNDING_LOCKED].commitments.localCommit.publishableTxs.commitTx.tx
      alice ! WatchEventSpent(BITCOIN_FUNDING_SPENT, tx)
      alice2blockchain.expectMsgType[WatchConfirmed]
      awaitCond(alice.stateName == CLOSING)
    }
  }

  test("recv BITCOIN_FUNDING_SPENT (other commit)") { case (alice, _, alice2bob, bob2alice, alice2blockchain, _, router) =>
    within(30 seconds) {
      val tx = alice.stateData.asInstanceOf[DATA_WAIT_FOR_FUNDING_LOCKED].commitments.localCommit.publishableTxs.commitTx.tx
      alice ! WatchEventSpent(BITCOIN_FUNDING_SPENT, null)
      alice2bob.expectMsgType[Error]
      alice2blockchain.expectMsg(PublishAsap(tx))
      awaitCond(alice.stateName == ERR_INFORMATION_LEAK)
    }
  }

  test("recv Error") { case (alice, _, alice2bob, bob2alice, alice2blockchain, _, router) =>
    within(30 seconds) {
      val tx = alice.stateData.asInstanceOf[DATA_WAIT_FOR_FUNDING_LOCKED].commitments.localCommit.publishableTxs.commitTx.tx
      alice ! Error(0, "oops".getBytes)
      awaitCond(alice.stateName == CLOSING)
      alice2blockchain.expectMsg(PublishAsap(tx))
      assert(alice2blockchain.expectMsgType[WatchConfirmed].event === BITCOIN_LOCALCOMMIT_DONE)
    }
  }

  test("recv CMD_CLOSE") { case (alice, _, alice2bob, bob2alice, alice2blockchain, _, router) =>
    within(30 seconds) {
      val tx = alice.stateData.asInstanceOf[DATA_WAIT_FOR_FUNDING_LOCKED].commitments.localCommit.publishableTxs.commitTx.tx
      alice ! CMD_CLOSE(None)
      awaitCond(alice.stateName == CLOSING)
      alice2blockchain.expectMsg(PublishAsap(tx))
      assert(alice2blockchain.expectMsgType[WatchConfirmed].event === BITCOIN_LOCALCOMMIT_DONE)
    }
  }
}<|MERGE_RESOLUTION|>--- conflicted
+++ resolved
@@ -5,11 +5,7 @@
 import fr.acinq.eclair.TestConstants.{Alice, Bob}
 import fr.acinq.eclair.blockchain._
 import fr.acinq.eclair.channel._
-<<<<<<< HEAD
-import fr.acinq.eclair.db.DummyDb
-=======
 import fr.acinq.eclair.channel.states.StateTestsHelperMethods
->>>>>>> b8379ed4
 import fr.acinq.eclair.wire._
 import fr.acinq.eclair.{TestConstants, TestkitBaseClass}
 import org.junit.runner.RunWith
@@ -27,20 +23,8 @@
   type FixtureParam = Tuple7[TestFSMRef[State, Data, Channel], TestFSMRef[State, Data, Channel], TestProbe, TestProbe, TestProbe, ActorRef, TestProbe]
 
   override def withFixture(test: OneArgTest) = {
-<<<<<<< HEAD
-    val alice2bob = TestProbe()
-    val bob2alice = TestProbe()
-    val alice2blockchain = TestProbe()
-    val blockchainA = system.actorOf(Props(new PeerWatcher(new TestBitcoinClient())))
-    val bob2blockchain = TestProbe()
-    val relayer = TestProbe()
-    val router = TestProbe()
-    val alice: TestFSMRef[State, Data, Channel] = TestFSMRef(new Channel(alice2bob.ref, alice2blockchain.ref, router.ref, relayer.ref, new DummyDb()))
-    val bob: TestFSMRef[State, Data, Channel] = TestFSMRef(new Channel(bob2alice.ref, bob2blockchain.ref, router.ref, relayer.ref, new DummyDb()))
-=======
     val setup = init()
     import setup._
->>>>>>> b8379ed4
     val (aliceParams, bobParams) = if (test.tags.contains("public")) {
       (Alice.channelParams.copy(localFeatures = "01"), Bob.channelParams.copy(localFeatures = "01"))
     } else {
