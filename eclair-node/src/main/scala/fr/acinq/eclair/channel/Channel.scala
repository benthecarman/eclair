package fr.acinq.eclair.channel

import akka.actor.{ActorRef, FSM, LoggingFSM, Props}
import fr.acinq.bitcoin.Crypto.PublicKey
import fr.acinq.bitcoin._
import fr.acinq.eclair._
import fr.acinq.eclair.blockchain._
import fr.acinq.eclair.blockchain.peer.CurrentBlockCount
import fr.acinq.eclair.channel.Helpers.{Closing, Funding}
import fr.acinq.eclair.crypto.{Generators, ShaChain}
import fr.acinq.eclair.payment.Binding
import fr.acinq.eclair.router.Announcements
import fr.acinq.eclair.transactions._
import fr.acinq.eclair.wire._

import scala.compat.Platform
import scala.concurrent.ExecutionContext
import scala.concurrent.duration._
import scala.util.{Failure, Left, Success, Try}


/**
  * Created by PM on 20/08/2015.
  */

object Channel {
  def props(remote: ActorRef, blockchain: ActorRef, router: ActorRef, relayer: ActorRef) = Props(new Channel(remote, blockchain, router, relayer))
}

<<<<<<< HEAD
class Channel(val r: ActorRef, val blockchain: ActorRef, router: ActorRef, relayer: ActorRef, autoSignInterval: Option[FiniteDuration] = None)(implicit ec: ExecutionContext = ExecutionContext.Implicits.global) extends LoggingFSM[State, Data] {
=======
class Channel(val remote: ActorRef, val blockchain: ActorRef, router: ActorRef, relayer: ActorRef)(implicit ec: ExecutionContext = ExecutionContext.Implicits.global) extends LoggingFSM[State, Data] {
>>>>>>> 559afff5

  var remote = r
  var remoteNodeId: PublicKey = null

  /*
          8888888 888b    888 8888888 88888888888
            888   8888b   888   888       888
            888   88888b  888   888       888
            888   888Y88b 888   888       888
            888   888 Y88b888   888       888
            888   888  Y88888   888       888
            888   888   Y8888   888       888
          8888888 888    Y888 8888888     888
   */

  /*
                                                NEW
                              FUNDER                            FUNDEE
                                 |                                |
                                 |          open_channel          |WAIT_FOR_OPEN_CHANNEL
                                 |------------------------------->|
          WAIT_FOR_ACCEPT_CHANNEL|                                |
                                 |         accept_channel         |
                                 |<-------------------------------|
                                 |                                |WAIT_FOR_FUNDING_CREATED
                                 |        funding_created         |
                                 |------------------------------->|
          WAIT_FOR_FUNDING_SIGNED|                                |
                                 |         funding_signed         |
                                 |<-------------------------------|
          WAIT_FOR_FUNDING_LOCKED|                                |WAIT_FOR_FUNDING_LOCKED
                                 | funding_locked  funding_locked |
                                 |---------------  ---------------|
                                 |               \/               |
                                 |               /\               |
                                 |<--------------  -------------->|
                           NORMAL|                                |NORMAL
   */

  startWith(WAIT_FOR_INIT_INTERNAL, Nothing)

  when(WAIT_FOR_INIT_INTERNAL)(handleExceptions {
    case Event(initFunder@INPUT_INIT_FUNDER(remoteNodeId, temporaryChannelId, fundingSatoshis, pushMsat, localParams, remoteInit), Nothing) =>
      this.remoteNodeId = remoteNodeId
      context.system.eventStream.publish(ChannelCreated(context.parent, self, localParams, remoteNodeId))
      val firstPerCommitmentPoint = Generators.perCommitPoint(localParams.shaSeed, 0)
      val open = OpenChannel(temporaryChannelId = temporaryChannelId,
        fundingSatoshis = fundingSatoshis,
        pushMsat = pushMsat,
        dustLimitSatoshis = localParams.dustLimitSatoshis,
        maxHtlcValueInFlightMsat = localParams.maxHtlcValueInFlightMsat,
        channelReserveSatoshis = localParams.channelReserveSatoshis,
        htlcMinimumMsat = localParams.htlcMinimumMsat,
        feeratePerKw = localParams.feeratePerKw,
        toSelfDelay = localParams.toSelfDelay,
        maxAcceptedHtlcs = localParams.maxAcceptedHtlcs,
        fundingPubkey = localParams.fundingPrivKey.publicKey,
        revocationBasepoint = localParams.revocationSecret.toPoint,
        paymentBasepoint = localParams.paymentKey.toPoint,
        delayedPaymentBasepoint = localParams.delayedPaymentKey.toPoint,
        firstPerCommitmentPoint = firstPerCommitmentPoint)
<<<<<<< HEAD
      remote ! open
      goto(WAIT_FOR_ACCEPT_CHANNEL) using DATA_WAIT_FOR_ACCEPT_CHANNEL(initFunder, autoSignInterval = autoSignInterval, open)

    case Event(inputFundee@INPUT_INIT_FUNDEE(remoteNodeId, _, localParams, _), Nothing) if !localParams.isFunder =>
      this.remoteNodeId = remoteNodeId
      context.system.eventStream.publish(ChannelCreated(context.parent, self, localParams, remoteNodeId))
      goto(WAIT_FOR_OPEN_CHANNEL) using DATA_WAIT_FOR_OPEN_CHANNEL(inputFundee, autoSignInterval = autoSignInterval)
=======
      goto(WAIT_FOR_ACCEPT_CHANNEL) using DATA_WAIT_FOR_ACCEPT_CHANNEL(initFunder)

    case Event(inputFundee@INPUT_INIT_FUNDEE(remoteNodeId, _, localParams, _), Nothing) if !localParams.isFunder =>
      this.remoteNodeId = remoteNodeId
      context.system.eventStream.publish(ChannelCreated(self, localParams, remoteNodeId))
      goto(WAIT_FOR_OPEN_CHANNEL) using DATA_WAIT_FOR_OPEN_CHANNEL(inputFundee)
>>>>>>> 559afff5
  })

  when(WAIT_FOR_OPEN_CHANNEL)(handleExceptions {
    case Event(open: OpenChannel, DATA_WAIT_FOR_OPEN_CHANNEL(INPUT_INIT_FUNDEE(_, _, localParams, remoteInit))) =>
      Try(Funding.validateParams(open.channelReserveSatoshis, open.fundingSatoshis)) match {
        case Failure(t) =>
          log.warning(t.getMessage)
          remote ! Error(open.temporaryChannelId, t.getMessage.getBytes)
          goto(CLOSED)
        case Success(_) =>
          // TODO: maybe also check uniqueness of temporary channel id
          val minimumDepth = Globals.mindepth_blocks
          val firstPerCommitmentPoint = Generators.perCommitPoint(localParams.shaSeed, 0)
          val accept = AcceptChannel(temporaryChannelId = open.temporaryChannelId,
            dustLimitSatoshis = localParams.dustLimitSatoshis,
            maxHtlcValueInFlightMsat = localParams.maxHtlcValueInFlightMsat,
            channelReserveSatoshis = localParams.channelReserveSatoshis,
            minimumDepth = minimumDepth,
            htlcMinimumMsat = localParams.htlcMinimumMsat,
            toSelfDelay = localParams.toSelfDelay,
            maxAcceptedHtlcs = localParams.maxAcceptedHtlcs,
            fundingPubkey = localParams.fundingPrivKey.publicKey,
            revocationBasepoint = localParams.revocationSecret.toPoint,
            paymentBasepoint = localParams.paymentKey.toPoint,
            delayedPaymentBasepoint = localParams.delayedPaymentKey.toPoint,
            firstPerCommitmentPoint = firstPerCommitmentPoint)
          remote ! accept
          val remoteParams = RemoteParams(
            dustLimitSatoshis = open.dustLimitSatoshis,
            maxHtlcValueInFlightMsat = open.maxHtlcValueInFlightMsat,
            channelReserveSatoshis = open.channelReserveSatoshis, // remote requires local to keep this much satoshis as direct payment
            htlcMinimumMsat = open.htlcMinimumMsat,
            feeratePerKw = open.feeratePerKw,
            toSelfDelay = open.toSelfDelay,
            maxAcceptedHtlcs = open.maxAcceptedHtlcs,
            fundingPubKey = open.fundingPubkey,
            revocationBasepoint = open.revocationBasepoint,
            paymentBasepoint = open.paymentBasepoint,
            delayedPaymentBasepoint = open.delayedPaymentBasepoint,
            globalFeatures = remoteInit.globalFeatures,
            localFeatures = remoteInit.localFeatures)
          log.debug(s"remote params: $remoteParams")
          val params = ChannelParams(
            localParams = localParams.copy(feeratePerKw = open.feeratePerKw), // funder gets to choose the first feerate
            remoteParams = remoteParams,
            fundingSatoshis = open.fundingSatoshis,
<<<<<<< HEAD
            minimumDepth = minimumDepth,
            autoSignInterval = autoSignInterval)
          goto(WAIT_FOR_FUNDING_CREATED) using DATA_WAIT_FOR_FUNDING_CREATED(open.temporaryChannelId, params, open.pushMsat, open.firstPerCommitmentPoint, accept)
=======
            minimumDepth = minimumDepth)
          goto(WAIT_FOR_FUNDING_CREATED) using DATA_WAIT_FOR_FUNDING_CREATED(open.temporaryChannelId, params, open.pushMsat, open.firstPerCommitmentPoint)
>>>>>>> 559afff5
      }

    case Event(CMD_CLOSE(_), _) => goto(CLOSED)

    case Event(e: Error, _) => handleRemoteErrorNoCommitments(e)
  })

  when(WAIT_FOR_ACCEPT_CHANNEL)(handleExceptions {
<<<<<<< HEAD
    case Event(accept: AcceptChannel, DATA_WAIT_FOR_ACCEPT_CHANNEL(INPUT_INIT_FUNDER(_, temporaryChannelId, fundingSatoshis, pushMsat, localParams, remoteInit), autoSignInterval, open)) =>
=======
    case Event(accept: AcceptChannel, DATA_WAIT_FOR_ACCEPT_CHANNEL(INPUT_INIT_FUNDER(_, temporaryChannelId, fundingSatoshis, pushMsat, localParams, remoteInit))) =>
>>>>>>> 559afff5
      Try(Funding.validateParams(accept.channelReserveSatoshis, fundingSatoshis)) match {
        case Failure(t) =>
          log.warning(t.getMessage)
          remote ! Error(temporaryChannelId, t.getMessage.getBytes)
          goto(CLOSED)
        case _ =>
          // TODO: check equality of temporaryChannelId? or should be done upstream
          val remoteParams = RemoteParams(
            dustLimitSatoshis = accept.dustLimitSatoshis,
            maxHtlcValueInFlightMsat = accept.maxHtlcValueInFlightMsat,
            channelReserveSatoshis = accept.channelReserveSatoshis, // remote requires local to keep this much satoshis as direct payment
            htlcMinimumMsat = accept.htlcMinimumMsat,
            feeratePerKw = localParams.feeratePerKw, // funder gets to choose the first feerate
            toSelfDelay = accept.toSelfDelay,
            maxAcceptedHtlcs = accept.maxAcceptedHtlcs,
            fundingPubKey = accept.fundingPubkey,
            revocationBasepoint = accept.revocationBasepoint,
            paymentBasepoint = accept.paymentBasepoint,
            delayedPaymentBasepoint = accept.delayedPaymentBasepoint,
            globalFeatures = remoteInit.globalFeatures,
            localFeatures = remoteInit.localFeatures)
          log.debug(s"remote params: $remoteParams")
          val params = ChannelParams(
            localParams = localParams,
            remoteParams = remoteParams,
            fundingSatoshis = fundingSatoshis,
            minimumDepth = accept.minimumDepth)
          val localFundingPubkey = params.localParams.fundingPrivKey.publicKey
          blockchain ! MakeFundingTx(localFundingPubkey, remoteParams.fundingPubKey, Satoshi(params.fundingSatoshis))
          goto(WAIT_FOR_FUNDING_INTERNAL) using DATA_WAIT_FOR_FUNDING_INTERNAL(temporaryChannelId, params, pushMsat, accept.firstPerCommitmentPoint, open)
      }

    case Event(CMD_CLOSE(_), _) => goto(CLOSED)

    case Event(e: Error, _) => handleRemoteErrorNoCommitments(e)
  })

  when(WAIT_FOR_FUNDING_INTERNAL)(handleExceptions {
    case Event(MakeFundingTxResponse(fundingTx: Transaction, fundingTxOutputIndex: Int), DATA_WAIT_FOR_FUNDING_INTERNAL(temporaryChannelId, params, pushMsat, remoteFirstPerCommitmentPoint, _)) =>
      // our wallet provided us with a funding tx
      log.info(s"funding tx txid=${fundingTx.txid}")

      // let's create the first commitment tx that spends the yet uncommitted funding tx
      val (localSpec, localCommitTx, remoteSpec, remoteCommitTx) = Funding.makeFirstCommitTxs(params, pushMsat, fundingTx.hash, fundingTxOutputIndex, remoteFirstPerCommitmentPoint)

      val localSigOfRemoteTx = Transactions.sign(remoteCommitTx, params.localParams.fundingPrivKey)
      // signature of their initial commitment tx that pays remote pushMsat
      val fundingCreated = FundingCreated(
        temporaryChannelId = temporaryChannelId,
        txid = fundingTx.hash,
        outputIndex = fundingTxOutputIndex,
        signature = localSigOfRemoteTx
      )
      remote ! fundingCreated
      goto(WAIT_FOR_FUNDING_SIGNED) using DATA_WAIT_FOR_FUNDING_SIGNED(temporaryChannelId, params, fundingTx, localSpec, localCommitTx, RemoteCommit(0, remoteSpec, remoteCommitTx.tx.txid, remoteFirstPerCommitmentPoint), fundingCreated)

    case Event(CMD_CLOSE(_), _) => goto(CLOSED)

    case Event(e: Error, _) => handleRemoteErrorNoCommitments(e)
  })

  when(WAIT_FOR_FUNDING_CREATED)(handleExceptions {
    case Event(FundingCreated(_, fundingTxHash, fundingTxOutputIndex, remoteSig), DATA_WAIT_FOR_FUNDING_CREATED(temporaryChannelId, params, pushMsat, remoteFirstPerCommitmentPoint, _)) =>
      // they fund the channel with their funding tx, so the money is theirs (but we are paid pushMsat)
      val (localSpec, localCommitTx, remoteSpec, remoteCommitTx) = Funding.makeFirstCommitTxs(params, pushMsat, fundingTxHash, fundingTxOutputIndex, remoteFirstPerCommitmentPoint)

      // check remote signature validity
      val localSigOfLocalTx = Transactions.sign(localCommitTx, params.localParams.fundingPrivKey)
      val signedLocalCommitTx = Transactions.addSigs(localCommitTx, params.localParams.fundingPrivKey.publicKey, params.remoteParams.fundingPubKey, localSigOfLocalTx, remoteSig)
      Transactions.checkSpendable(signedLocalCommitTx) match {
        case Failure(cause) =>
          log.error(cause, "their FundingCreated message contains an invalid signature")
          remote ! Error(temporaryChannelId, cause.getMessage.getBytes)
          // we haven't anything at stake yet, we can just stop
          goto(CLOSED)
        case Success(_) =>
          log.info(s"signing remote tx: $remoteCommitTx")
          val localSigOfRemoteTx = Transactions.sign(remoteCommitTx, params.localParams.fundingPrivKey)
          val fundingSigned = FundingSigned(
            temporaryChannelId = temporaryChannelId,
            signature = localSigOfRemoteTx
          )
          remote ! fundingSigned

          // watch the funding tx transaction
          val commitInput = localCommitTx.input
          blockchain ! WatchSpent(self, commitInput.outPoint.txid, commitInput.outPoint.index.toInt, BITCOIN_FUNDING_SPENT) // TODO: should we wait for an acknowledgment from the watcher?
          blockchain ! WatchConfirmed(self, commitInput.outPoint.txid, params.minimumDepth.toInt, BITCOIN_FUNDING_DEPTHOK)

          val commitments = Commitments(params.localParams, params.remoteParams,
            LocalCommit(0, localSpec, PublishableTxs(signedLocalCommitTx, Nil)), RemoteCommit(0, remoteSpec, remoteCommitTx.tx.txid, remoteFirstPerCommitmentPoint),
            LocalChanges(Nil, Nil, Nil), RemoteChanges(Nil, Nil, Nil),
            localNextHtlcId = 0L, remoteNextHtlcId = 0L,
            remoteNextCommitInfo = Right(null), // TODO: we will receive their next per-commitment point in the next message, so we temporarily put an empty byte array
            commitInput, ShaChain.init, channelId = 0) // TODO: we will compute the channelId at the next step, so we temporarily put 0
          context.system.eventStream.publish(ChannelIdAssigned(self, commitments.anchorId, Satoshi(params.fundingSatoshis)))
          goto(WAIT_FOR_FUNDING_CONFIRMED) using DATA_WAIT_FOR_FUNDING_CONFIRMED(temporaryChannelId, params, commitments, None, Right(fundingSigned))
      }

    case Event(CMD_CLOSE(_), _) => goto(CLOSED)

    case Event(e: Error, _) => handleRemoteErrorNoCommitments(e)
  })

  when(WAIT_FOR_FUNDING_SIGNED)(handleExceptions {
    case Event(FundingSigned(_, remoteSig), DATA_WAIT_FOR_FUNDING_SIGNED(temporaryChannelId, params, fundingTx, localSpec, localCommitTx, remoteCommit, fundingCreated)) =>
      // we make sure that their sig checks out and that our first commit tx is spendable
      val localSigOfLocalTx = Transactions.sign(localCommitTx, params.localParams.fundingPrivKey)
      val signedLocalCommitTx = Transactions.addSigs(localCommitTx, params.localParams.fundingPrivKey.publicKey, params.remoteParams.fundingPubKey, localSigOfLocalTx, remoteSig)
      Transactions.checkSpendable(signedLocalCommitTx) match {
        case Failure(cause) =>
          log.error(cause, "their FundingSigned message contains an invalid signature")
          remote ! Error(temporaryChannelId, cause.getMessage.getBytes)
          // we haven't published anything yet, we can just stop
          goto(CLOSED)
        case Success(_) =>
          val commitInput = localCommitTx.input
          blockchain ! WatchSpent(self, commitInput.outPoint.txid, commitInput.outPoint.index.toInt, BITCOIN_FUNDING_SPENT) // TODO: should we wait for an acknowledgment from the watcher?
          blockchain ! WatchConfirmed(self, commitInput.outPoint.txid, params.minimumDepth, BITCOIN_FUNDING_DEPTHOK)
          blockchain ! PublishAsap(fundingTx)

          val commitments = Commitments(params.localParams, params.remoteParams,
            LocalCommit(0, localSpec, PublishableTxs(signedLocalCommitTx, Nil)), remoteCommit,
            LocalChanges(Nil, Nil, Nil), RemoteChanges(Nil, Nil, Nil),
            localNextHtlcId = 0L, remoteNextHtlcId = 0L,
            remoteNextCommitInfo = Right(null), // TODO: we will receive their next per-commitment point in the next message, so we temporarily put an empty byte array
            commitInput, ShaChain.init, channelId = 0)
          context.system.eventStream.publish(ChannelIdAssigned(self, commitments.anchorId, Satoshi(params.fundingSatoshis)))
          context.system.eventStream.publish(ChannelSignatureReceived(self, commitments))
          goto(WAIT_FOR_FUNDING_CONFIRMED) using DATA_WAIT_FOR_FUNDING_CONFIRMED(temporaryChannelId, params, commitments, None, Left(fundingCreated))
      }

    case Event(CMD_CLOSE(_), _) => goto(CLOSED)

    case Event(e: Error, _) => handleRemoteErrorNoCommitments(e)
  })

  when(WAIT_FOR_FUNDING_CONFIRMED)(handleExceptions {
    case Event(msg: FundingLocked, d: DATA_WAIT_FOR_FUNDING_CONFIRMED) =>
      log.info(s"received their FundingLocked, deferring message")
      stay using d.copy(deferred = Some(msg))

    case Event(WatchEventConfirmed(BITCOIN_FUNDING_DEPTHOK, blockHeight, txIndex), DATA_WAIT_FOR_FUNDING_CONFIRMED(temporaryChannelId, params, commitments, deferred, lastSent)) =>
      val channelId = toShortId(blockHeight, txIndex, commitments.commitInput.outPoint.index.toInt)
      blockchain ! WatchLost(self, commitments.anchorId, params.minimumDepth, BITCOIN_FUNDING_LOST)
      val nextPerCommitmentPoint = Generators.perCommitPoint(params.localParams.shaSeed, 1)
      val fundingLocked = FundingLocked(temporaryChannelId, channelId, nextPerCommitmentPoint)
      remote ! fundingLocked
      deferred.map(self ! _)
      // TODO: htlcIdx should not be 0 when resuming connection
      goto(WAIT_FOR_FUNDING_LOCKED) using DATA_WAIT_FOR_FUNDING_LOCKED(params, commitments.copy(channelId = channelId), fundingLocked)

    // TODO: not implemented, maybe should be done with a state timer and not a blockchain watch?
    case Event(BITCOIN_FUNDING_TIMEOUT, _) =>
      remote ! Error(0, "Funding tx timed out".getBytes)
      goto(CLOSED)

    case Event(WatchEventSpent(BITCOIN_FUNDING_SPENT, tx: Transaction), d: DATA_WAIT_FOR_FUNDING_CONFIRMED) if tx.txid == d.commitments.remoteCommit.txid => handleRemoteSpentCurrent(tx, d)

    case Event(WatchEventSpent(BITCOIN_FUNDING_SPENT, _), d: DATA_WAIT_FOR_FUNDING_CONFIRMED) => handleInformationLeak(d)

    case Event(CMD_CLOSE(_), d: DATA_WAIT_FOR_FUNDING_CONFIRMED) => spendLocalCurrent(d)

    case Event(e: Error, d: DATA_WAIT_FOR_FUNDING_CONFIRMED) => handleRemoteError(e, d)
  })

  when(WAIT_FOR_FUNDING_LOCKED)(handleExceptions {
    case Event(FundingLocked(_, remoteChannelId, _), d: DATA_WAIT_FOR_FUNDING_LOCKED) if remoteChannelId != d.channelId =>
      // TODO: channel id mismatch, can happen if minDepth is to low, negotiation not suported yet
      handleLocalError(new RuntimeException(s"channel id mismatch local=${d.channelId} remote=$remoteChannelId"), d)

    case Event(FundingLocked(_, _, nextPerCommitmentPoint), d@DATA_WAIT_FOR_FUNDING_LOCKED(params, commitments, _)) =>
      log.info(s"channelId=${java.lang.Long.toUnsignedString(d.channelId)}")
      Register.createAlias(remoteNodeId.hash160, d.channelId)
      // this clock will be used to detect htlc timeouts
      context.system.eventStream.subscribe(self, classOf[CurrentBlockCount])
      if (Features.isChannelPublic(params.localParams.localFeatures) && Features.isChannelPublic(params.remoteParams.localFeatures)) {
        val (localNodeSig, localBitcoinSig) = Announcements.signChannelAnnouncement(d.channelId, Globals.Node.privateKey, remoteNodeId, d.params.localParams.fundingPrivKey, d.params.remoteParams.fundingPubKey)
        val annSignatures = AnnouncementSignatures(d.channelId, localNodeSig, localBitcoinSig)
        remote ! annSignatures
        goto(WAIT_FOR_ANN_SIGNATURES) using DATA_WAIT_FOR_ANN_SIGNATURES(params, commitments.copy(remoteNextCommitInfo = Right(nextPerCommitmentPoint)), annSignatures)
      } else {
        log.info(s"channel ${d.channelId} won't be announced")
        goto(NORMAL) using DATA_NORMAL(params, commitments.copy(remoteNextCommitInfo = Right(nextPerCommitmentPoint)), None)
      }

    case Event(WatchEventSpent(BITCOIN_FUNDING_SPENT, tx: Transaction), d: DATA_WAIT_FOR_FUNDING_LOCKED) if tx.txid == d.commitments.remoteCommit.txid => handleRemoteSpentCurrent(tx, d)

    case Event(WatchEventSpent(BITCOIN_FUNDING_SPENT, _), d: DATA_WAIT_FOR_FUNDING_LOCKED) => handleInformationLeak(d)

    case Event(CMD_CLOSE(_), d: DATA_WAIT_FOR_FUNDING_LOCKED) => spendLocalCurrent(d)

    case Event(e: Error, d: DATA_WAIT_FOR_FUNDING_LOCKED) => handleRemoteError(e, d)
  })

  when(WAIT_FOR_ANN_SIGNATURES)(handleExceptions {
    case Event(AnnouncementSignatures(_, remoteNodeSig, remoteBitcoinSig), d@DATA_WAIT_FOR_ANN_SIGNATURES(params, commitments, _)) =>
      log.info(s"announcing channel ${d.channelId} on the network")
      val (localNodeSig, localBitcoinSig) = Announcements.signChannelAnnouncement(d.channelId, Globals.Node.privateKey, remoteNodeId, d.params.localParams.fundingPrivKey, d.params.remoteParams.fundingPubKey)
      val channelAnn = Announcements.makeChannelAnnouncement(d.channelId, Globals.Node.publicKey, remoteNodeId, d.params.localParams.fundingPrivKey.publicKey, d.params.remoteParams.fundingPubKey, localNodeSig, remoteNodeSig, localBitcoinSig, remoteBitcoinSig)
      val nodeAnn = Announcements.makeNodeAnnouncement(Globals.Node.privateKey, Globals.Node.alias, Globals.Node.color, Globals.Node.address :: Nil, Platform.currentTime / 1000)
      val channelUpdate = Announcements.makeChannelUpdate(Globals.Node.privateKey, remoteNodeId, d.commitments.channelId, Globals.expiry_delta_blocks, Globals.htlc_minimum_msat, Globals.fee_base_msat, Globals.fee_proportional_millionth, Platform.currentTime / 1000)
      router ! channelAnn
      router ! nodeAnn
      router ! channelUpdate
      // let's trigger the broadcast immediately so that we don't wait for 60 seconds to announce our newly created channel
      // we give 3 seconds for the router-watcher roundtrip
      context.system.scheduler.scheduleOnce(3 seconds, router, 'tick_broadcast)
      goto(NORMAL) using DATA_NORMAL(params, commitments, None)

    case Event(WatchEventSpent(BITCOIN_FUNDING_SPENT, tx: Transaction), d: DATA_WAIT_FOR_ANN_SIGNATURES) if tx.txid == d.commitments.remoteCommit.txid => handleRemoteSpentCurrent(tx, d)

    case Event(WatchEventSpent(BITCOIN_FUNDING_SPENT, _), d: DATA_WAIT_FOR_ANN_SIGNATURES) => handleInformationLeak(d)

    case Event(CMD_CLOSE(_), d: DATA_WAIT_FOR_ANN_SIGNATURES) => spendLocalCurrent(d)

    case Event(e: Error, d: DATA_WAIT_FOR_ANN_SIGNATURES) => handleRemoteError(e, d)
  })


  /*
          888b     d888        d8888 8888888 888b    888      888      .d88888b.   .d88888b.  8888888b.
          8888b   d8888       d88888   888   8888b   888      888     d88P" "Y88b d88P" "Y88b 888   Y88b
          88888b.d88888      d88P888   888   88888b  888      888     888     888 888     888 888    888
          888Y88888P888     d88P 888   888   888Y88b 888      888     888     888 888     888 888   d88P
          888 Y888P 888    d88P  888   888   888 Y88b888      888     888     888 888     888 8888888P"
          888  Y8P  888   d88P   888   888   888  Y88888      888     888     888 888     888 888
          888   "   888  d8888888888   888   888   Y8888      888     Y88b. .d88P Y88b. .d88P 888
          888       888 d88P     888 8888888 888    Y888      88888888 "Y88888P"   "Y88888P"  888
   */

  when(NORMAL)(handleExceptions {

    case Event(c: CMD_ADD_HTLC, d: DATA_NORMAL) if d.localShutdown.isDefined =>
      handleCommandError(sender, new RuntimeException("cannot send new htlcs, closing in progress"))

    case Event(c@CMD_ADD_HTLC(amountMsat, rHash, expiry, route, origin, do_commit), d@DATA_NORMAL(params, commitments, _)) =>
      Try(Commitments.sendAdd(commitments, c)) match {
        case Success((commitments1, add)) =>
          relayer ! Binding(add, origin)
          if (do_commit) self ! CMD_SIGN
          handleCommandSuccess(sender, add, d.copy(commitments = commitments1))
        case Failure(cause) => handleCommandError(sender, cause)
      }

    case Event(add: UpdateAddHtlc, d@DATA_NORMAL(params, commitments, _)) =>
      Try(Commitments.receiveAdd(commitments, add)) match {
        case Success(commitments1) =>
          stay using d.copy(commitments = commitments1)
        case Failure(cause) => handleLocalError(cause, d)
      }

    case Event(c@CMD_FULFILL_HTLC(id, r, do_commit), d: DATA_NORMAL) =>
      Try(Commitments.sendFulfill(d.commitments, c)) match {
        case Success((commitments1, fulfill)) =>
          if (do_commit) self ! CMD_SIGN
          handleCommandSuccess(sender, fulfill, d.copy(commitments = commitments1))
        case Failure(cause) => handleCommandError(sender, cause)
      }

    case Event(fulfill@UpdateFulfillHtlc(_, id, r), d@DATA_NORMAL(params, commitments, _)) =>
      Try(Commitments.receiveFulfill(d.commitments, fulfill)) match {
        case Success((commitments1, htlc)) =>
          relayer ! (htlc, fulfill)
          stay using d.copy(commitments = commitments1)
        case Failure(cause) => handleLocalError(cause, d)
      }

    case Event(c@CMD_FAIL_HTLC(id, reason, do_commit), d: DATA_NORMAL) =>
      Try(Commitments.sendFail(d.commitments, c)) match {
        case Success((commitments1, fail)) =>
          if (do_commit) self ! CMD_SIGN
          handleCommandSuccess(sender, fail, d.copy(commitments = commitments1))
        case Failure(cause) => handleCommandError(sender, cause)
      }

    case Event(fail@UpdateFailHtlc(_, id, reason), d@DATA_NORMAL(params, commitments, _)) =>
      Try(Commitments.receiveFail(d.commitments, fail)) match {
        case Success((commitments1, htlc)) =>
          relayer ! (htlc, fail)
          stay using d.copy(commitments = commitments1)
        case Failure(cause) => handleLocalError(cause, d)
      }

    case Event(CMD_SIGN, d: DATA_NORMAL) =>
      d.commitments.remoteNextCommitInfo match {
        case _ if !Commitments.localHasChanges(d.commitments) =>
          log.info("ignoring CMD_SIGN (nothing to sign)")
          stay
        case Right(_) =>
          Try(Commitments.sendCommit(d.commitments)) match {
            case Success((commitments1, commit)) => handleCommandSuccess(sender, commit, d.copy(commitments = commitments1))
            case Failure(cause) => handleCommandError(sender, cause)
          }
        case Left(waitForRevocation) =>
          log.info(s"already in the process of signing, will sign again as soon as possible")
          stay using d.copy(commitments = d.commitments.copy(remoteNextCommitInfo = Left(waitForRevocation.copy(reSignAsap = true))))
      }

    case Event(msg@CommitSig(_, theirSig, theirHtlcSigs), d: DATA_NORMAL) =>
      Try(Commitments.receiveCommit(d.commitments, msg)) match {
        case Success((commitments1, revocation)) =>
          remote ! revocation
          if (Commitments.localHasChanges(commitments1)) {
            // if we have newly acknowledged changes let's sign them
            self ! CMD_SIGN
          }
          context.system.eventStream.publish(ChannelSignatureReceived(self, commitments1))
          stay using d.copy(commitments = commitments1)
        case Failure(cause) => handleLocalError(cause, d)
      }

    case Event(msg: RevokeAndAck, d: DATA_NORMAL) =>
      // we received a revocation because we sent a signature
      // => all our changes have been acked
      Try(Commitments.receiveRevocation(d.commitments, msg)) match {
        case Success(commitments1) =>
          // we forward HTLCs only when they have been committed by both sides
          // it always happen when we receive a revocation, because, we always sign our changes before they sign them
          val newlySignedHtlcs = d.commitments.remoteChanges.signed.collect { case htlc: UpdateAddHtlc => relayer ! htlc }
          stay using d.copy(commitments = commitments1)
        case Failure(cause) => handleLocalError(cause, d)
      }

    case Event(CMD_CLOSE(ourScriptPubKey_opt), d: DATA_NORMAL) if d.localShutdown.isDefined =>
      handleCommandError(sender, new RuntimeException("closing already in progress"))

    case Event(c@CMD_CLOSE(ourScriptPubKey_opt), d: DATA_NORMAL) if Commitments.localHasChanges(d.commitments) =>
      // TODO: simplistic behavior, we could maybe sign+close
      handleCommandError(sender, new RuntimeException("cannot close when there are pending changes"))

    case Event(CMD_CLOSE(ourScriptPubKey_opt), d: DATA_NORMAL) =>
      ourScriptPubKey_opt.getOrElse(Script.write(d.params.localParams.defaultFinalScriptPubKey)) match {
        case finalScriptPubKey if Closing.isValidFinalScriptPubkey(finalScriptPubKey) =>
          val localShutdown = Shutdown(d.channelId, finalScriptPubKey)
          handleCommandSuccess(sender, localShutdown, d.copy(localShutdown = Some(localShutdown)))
        case _ => handleCommandError(sender, new RuntimeException("invalid final script"))
      }

    case Event(remoteShutdown@Shutdown(_, remoteScriptPubKey), d@DATA_NORMAL(params, commitments, ourShutdownOpt)) if commitments.remoteChanges.proposed.size > 0 =>
      handleLocalError(new RuntimeException("it is illegal to send a shutdown while having unsigned changes"), d)

    case Event(remoteShutdown@Shutdown(_, remoteScriptPubKey), d@DATA_NORMAL(params, commitments, ourShutdownOpt)) =>
      Try(ourShutdownOpt.map(s => (s, commitments)).getOrElse {
        require(Closing.isValidFinalScriptPubkey(remoteScriptPubKey), "invalid final script")
        // first if we have pending changes, we need to commit them
        val commitments2 = if (Commitments.localHasChanges(commitments)) {
          val (commitments1, commit) = Commitments.sendCommit(d.commitments)
          remote ! commit
          commitments1
        } else commitments
        val shutdown = Shutdown(d.channelId, Script.write(params.localParams.defaultFinalScriptPubKey))
        remote ! shutdown
        (shutdown, commitments2)
      }) match {
        case Success((localShutdown, commitments3))
          if (commitments3.remoteNextCommitInfo.isRight && commitments3.localCommit.spec.htlcs.size == 0 && commitments3.localCommit.spec.htlcs.size == 0)
<<<<<<< HEAD
            || (commitments3.remoteNextCommitInfo.isLeft && commitments3.localCommit.spec.htlcs.size == 0 && commitments3.remoteNextCommitInfo.left.get._1.spec.htlcs.size == 0) =>
=======
            || (commitments3.remoteNextCommitInfo.isLeft && commitments3.localCommit.spec.htlcs.size == 0 && commitments3.remoteNextCommitInfo.left.get.nextRemoteCommit.spec.htlcs.size == 0) =>
>>>>>>> 559afff5
          val closingSigned = Closing.makeFirstClosingTx(params, commitments3, localShutdown.scriptPubKey, remoteShutdown.scriptPubKey)
          remote ! closingSigned
          goto(NEGOTIATING) using DATA_NEGOTIATING(params, commitments3, localShutdown, remoteShutdown, closingSigned)
        case Success((localShutdown, commitments3)) =>
          goto(SHUTDOWN) using DATA_SHUTDOWN(params, commitments3, localShutdown, remoteShutdown)
        case Failure(cause) => handleLocalError(cause, d)
      }

    case Event(CurrentBlockCount(count), d: DATA_NORMAL) if d.commitments.hasTimedoutHtlcs(count) =>
      handleLocalError(new RuntimeException(s"one or more htlcs timedout at blockheight=$count, closing the channel"), d)

    case Event(WatchEventSpent(BITCOIN_FUNDING_SPENT, tx: Transaction), d: DATA_NORMAL) if tx.txid == d.commitments.remoteCommit.txid => handleRemoteSpentCurrent(tx, d)

    case Event(WatchEventSpent(BITCOIN_FUNDING_SPENT, tx: Transaction), d: DATA_NORMAL) => handleRemoteSpentOther(tx, d)

    case Event(e: Error, d: DATA_NORMAL) => handleRemoteError(e, d)

  })

  /*
           .d8888b.  888      .d88888b.   .d8888b. 8888888 888b    888  .d8888b.
          d88P  Y88b 888     d88P" "Y88b d88P  Y88b  888   8888b   888 d88P  Y88b
          888    888 888     888     888 Y88b.       888   88888b  888 888    888
          888        888     888     888  "Y888b.    888   888Y88b 888 888
          888        888     888     888     "Y88b.  888   888 Y88b888 888  88888
          888    888 888     888     888       "888  888   888  Y88888 888    888
          Y88b  d88P 888     Y88b. .d88P Y88b  d88P  888   888   Y8888 Y88b  d88P
           "Y8888P"  88888888 "Y88888P"   "Y8888P" 8888888 888    Y888  "Y8888P88
   */

  when(SHUTDOWN)(handleExceptions {

    case Event(c@CMD_FULFILL_HTLC(id, r, do_commit), d: DATA_SHUTDOWN) =>
      Try(Commitments.sendFulfill(d.commitments, c)) match {
        case Success((commitments1, fulfill)) => handleCommandSuccess(sender, fulfill, d.copy(commitments = commitments1))
        case Failure(cause) => handleCommandError(sender, cause)
      }

    case Event(fulfill@UpdateFulfillHtlc(_, id, r), d: DATA_SHUTDOWN) =>
      Try(Commitments.receiveFulfill(d.commitments, fulfill)) match {
        case Success((commitments1, htlc)) =>
          relayer ! (htlc, fulfill)
          stay using d.copy(commitments = commitments1)
        case Failure(cause) => handleLocalError(cause, d)
      }

    case Event(c@CMD_FAIL_HTLC(id, reason, do_commit), d: DATA_SHUTDOWN) =>
      Try(Commitments.sendFail(d.commitments, c)) match {
        case Success((commitments1, fail)) => handleCommandSuccess(sender, fail, d.copy(commitments = commitments1))
        case Failure(cause) => handleCommandError(sender, cause)
      }

    case Event(fail@UpdateFailHtlc(_, id, reason), d: DATA_SHUTDOWN) =>
      Try(Commitments.receiveFail(d.commitments, fail)) match {
        case Success((commitments1, htlc)) =>
          relayer ! (htlc, fail)
          stay using d.copy(commitments = commitments1)
        case Failure(cause) => handleLocalError(cause, d)
      }

    case Event(CMD_SIGN, d: DATA_SHUTDOWN) =>
      d.commitments.remoteNextCommitInfo match {
        case _ if !Commitments.localHasChanges(d.commitments) =>
          log.info("ignoring CMD_SIGN (nothing to sign)")
          stay
        case Right(_) =>
          Try(Commitments.sendCommit(d.commitments)) match {
            case Success((commitments1, commit)) => handleCommandSuccess(sender, commit, d.copy(commitments = commitments1))
            case Failure(cause) => handleCommandError(sender, cause)
          }
        case Left(waitForRevocation) =>
          log.info(s"already in the process of signing, will sign again as soon as possible")
          stay using d.copy(commitments = d.commitments.copy(remoteNextCommitInfo = Left(waitForRevocation.copy(reSignAsap = true))))
      }

    case Event(msg@CommitSig(_, theirSig, theirHtlcSigs), d@DATA_SHUTDOWN(params, commitments, localShutdown, remoteShutdown)) =>
      // TODO: we might have to propagate htlcs upstream depending on the outcome of https://github.com/ElementsProject/lightning/issues/29
      Try(Commitments.receiveCommit(d.commitments, msg)) match {
        case Success((commitments1, revocation)) if commitments1.hasNoPendingHtlcs =>
          remote ! revocation
          val closingSigned = Closing.makeFirstClosingTx(params, commitments1, localShutdown.scriptPubKey, remoteShutdown.scriptPubKey)
          remote ! closingSigned
          goto(NEGOTIATING) using DATA_NEGOTIATING(params, commitments1, localShutdown, remoteShutdown, closingSigned)
        case Success((commitments1, revocation)) =>
          remote ! revocation
          if (Commitments.localHasChanges(commitments1)) {
            // if we have newly acknowledged changes let's sign them
            self ! CMD_SIGN
          }
          context.system.eventStream.publish(ChannelSignatureReceived(self, commitments1))
          stay using d.copy(commitments = commitments1)
        case Failure(cause) => handleLocalError(cause, d)
      }

    case Event(msg: RevokeAndAck, d@DATA_SHUTDOWN(params, commitments, localShutdown, remoteShutdown)) =>
      // we received a revocation because we sent a signature
      // => all our changes have been acked
      Try(Commitments.receiveRevocation(d.commitments, msg)) match {
        case Success(commitments1) if commitments1.hasNoPendingHtlcs =>
          val closingSigned = Closing.makeFirstClosingTx(params, commitments, localShutdown.scriptPubKey, remoteShutdown.scriptPubKey)
          remote ! closingSigned
          goto(NEGOTIATING) using DATA_NEGOTIATING(params, commitments1, localShutdown, remoteShutdown, closingSigned)
        case Success(commitments1) =>
          stay using d.copy(commitments = commitments1)
        case Failure(cause) => handleLocalError(cause, d)
      }

    case Event(CurrentBlockCount(count), d: DATA_SHUTDOWN) if d.commitments.hasTimedoutHtlcs(count) =>
      handleLocalError(new RuntimeException(s"one or more htlcs timedout at blockheight=$count, closing the channel"), d)

    case Event(WatchEventSpent(BITCOIN_FUNDING_SPENT, tx: Transaction), d: DATA_SHUTDOWN) if tx.txid == d.commitments.remoteCommit.txid => handleRemoteSpentCurrent(tx, d)

    case Event(WatchEventSpent(BITCOIN_FUNDING_SPENT, tx: Transaction), d: DATA_SHUTDOWN) => handleRemoteSpentOther(tx, d)

    case Event(e: Error, d: DATA_SHUTDOWN) => handleRemoteError(e, d)

  })

  when(NEGOTIATING)(handleExceptions {

    case Event(ClosingSigned(_, remoteClosingFee, remoteSig), d: DATA_NEGOTIATING) if remoteClosingFee == d.localClosingSigned.feeSatoshis =>
      Closing.checkClosingSignature(d.params, d.commitments, d.localShutdown.scriptPubKey, d.remoteShutdown.scriptPubKey, Satoshi(remoteClosingFee), remoteSig) match {
        case Success(signedClosingTx) =>
          publishMutualClosing(signedClosingTx)
          goto(CLOSING) using DATA_CLOSING(d.commitments, ourSignature = Some(d.localClosingSigned), mutualClosePublished = Some(signedClosingTx))
        case Failure(cause) =>
          log.error(cause, "cannot verify their close signature")
          throw new RuntimeException("cannot verify their close signature", cause)
      }

    case Event(ClosingSigned(_, remoteClosingFee, remoteSig), d: DATA_NEGOTIATING) =>
      Closing.checkClosingSignature(d.params, d.commitments, d.localShutdown.scriptPubKey, d.remoteShutdown.scriptPubKey, Satoshi(remoteClosingFee), remoteSig) match {
        case Success(signedClosingTx) =>
          val nextClosingFee = Closing.nextClosingFee(Satoshi(d.localClosingSigned.feeSatoshis), Satoshi(remoteClosingFee))
          val (_, closingSigned) = Closing.makeClosingTx(d.params, d.commitments, d.localShutdown.scriptPubKey, d.remoteShutdown.scriptPubKey, nextClosingFee)
          remote ! closingSigned
          if (nextClosingFee == Satoshi(remoteClosingFee)) {
            publishMutualClosing(signedClosingTx)
            goto(CLOSING) using DATA_CLOSING(d.commitments, ourSignature = Some(closingSigned), mutualClosePublished = Some(signedClosingTx))
          } else {
            stay using d.copy(localClosingSigned = closingSigned)
          }
        case Failure(cause) =>
          log.error(cause, "cannot verify their close signature")
          throw new RuntimeException("cannot verify their close signature", cause)
      }

    case Event(WatchEventSpent(BITCOIN_FUNDING_SPENT, tx: Transaction), d: DATA_NEGOTIATING) if tx.txid == Closing.makeClosingTx(d.params, d.commitments, d.localShutdown.scriptPubKey, d.remoteShutdown.scriptPubKey, Satoshi(d.localClosingSigned.feeSatoshis))._1.tx.txid =>
      // happens when we agreed on a closeSig, but we don't know it yet: we receive the watcher notification before their ClosingSigned (which will match ours)
      stay()

    case Event(WatchEventSpent(BITCOIN_FUNDING_SPENT, tx: Transaction), d: DATA_NEGOTIATING) if tx.txid == d.commitments.remoteCommit.txid => handleRemoteSpentCurrent(tx, d)

    case Event(WatchEventSpent(BITCOIN_FUNDING_SPENT, tx: Transaction), d: DATA_NEGOTIATING) => handleRemoteSpentOther(tx, d)

    case Event(e: Error, d: DATA_NEGOTIATING) => handleRemoteError(e, d)

  })

  when(CLOSING) {

    case Event(WatchEventSpent(BITCOIN_FUNDING_SPENT, tx: Transaction), d: DATA_CLOSING) if tx.txid == d.commitments.localCommit.publishableTxs.commitTx.tx.txid =>
      // we just initiated a uniclose moments ago and are now receiving the blockchain notification, there is nothing to do
      stay()

    case Event(WatchEventSpent(BITCOIN_FUNDING_SPENT, tx: Transaction), d: DATA_CLOSING) if Some(tx.txid) == d.mutualClosePublished.map(_.txid) =>
      // we just published a mutual close tx, we are notified but it's alright
      stay()

    case Event(WatchEventSpent(BITCOIN_FUNDING_SPENT, tx: Transaction), d: DATA_CLOSING) if tx.txid == d.commitments.remoteCommit.txid =>
      // counterparty may attempt to spend its last commit tx at any time
      handleRemoteSpentCurrent(tx, d)

    case Event(WatchEventSpent(BITCOIN_FUNDING_SPENT, tx: Transaction), d: DATA_CLOSING) =>
      // counterparty may attempt to spend a revoked commit tx at any time
      handleRemoteSpentOther(tx, d)

    case Event(WatchEventConfirmed(BITCOIN_CLOSE_DONE, _, _), d: DATA_CLOSING) if d.mutualClosePublished.isDefined => goto(CLOSED)

    case Event(WatchEventConfirmed(BITCOIN_LOCALCOMMIT_DONE, _, _), d: DATA_CLOSING) if d.localCommitPublished.isDefined => goto(CLOSED)

    case Event(WatchEventConfirmed(BITCOIN_REMOTECOMMIT_DONE, _, _), d: DATA_CLOSING) if d.remoteCommitPublished.isDefined => goto(CLOSED)

    case Event(WatchEventConfirmed(BITCOIN_PENALTY_DONE, _, _), d: DATA_CLOSING) if d.revokedCommitPublished.size > 0 => goto(CLOSED)

    case Event(e: Error, d: DATA_CLOSING) => stay // nothing to do, there is already a spending tx published
  }

  when(CLOSED, stateTimeout = 10 seconds) {
    case Event(StateTimeout, _) =>
      log.info("shutting down")
      stop(FSM.Normal)
  }

  when(OFFLINE) {
    case Event(INPUT_RECONNECTED(r), d: DATA_WAIT_FOR_OPEN_CHANNEL) =>
      remote = r
      goto(WAIT_FOR_OPEN_CHANNEL)

    case Event(INPUT_RECONNECTED(r), d: DATA_WAIT_FOR_ACCEPT_CHANNEL) =>
      remote = r
      remote ! d.lastSent
      goto(WAIT_FOR_ACCEPT_CHANNEL)

    case Event(INPUT_RECONNECTED(r), d@DATA_WAIT_FOR_FUNDING_INTERNAL(temporaryChannelId, params, pushMsat, _, lastSent)) =>
      remote = r
      remote ! d.lastSent
      // in this particular case we need to go to previous state because of the internal funding request to our wallet
      // let's rebuild the previous state data
      val remoteInit = Init(params.remoteParams.globalFeatures, params.remoteParams.localFeatures)
      val initFunder = INPUT_INIT_FUNDER(remoteNodeId, temporaryChannelId, params.fundingSatoshis, pushMsat, params.localParams, remoteInit)
      goto(WAIT_FOR_ACCEPT_CHANNEL) using DATA_WAIT_FOR_ACCEPT_CHANNEL(initFunder, params.autoSignInterval, lastSent)

    case Event(INPUT_RECONNECTED(r), d: DATA_WAIT_FOR_FUNDING_CREATED) =>
      remote = r
      remote ! d.lastSent
      goto(WAIT_FOR_FUNDING_CREATED)

    case Event(INPUT_RECONNECTED(r), d: DATA_WAIT_FOR_FUNDING_SIGNED) =>
      remote = r
      remote ! d.lastSent
      goto(WAIT_FOR_FUNDING_SIGNED)

    case Event(INPUT_RECONNECTED(r), DATA_WAIT_FOR_FUNDING_CONFIRMED(_, _, _, _, Left(fundingCreated))) =>
      remote = r
      remote ! fundingCreated
      goto(WAIT_FOR_FUNDING_CONFIRMED)

    case Event(INPUT_RECONNECTED(r), DATA_WAIT_FOR_FUNDING_CONFIRMED(_, _, _, _, Right(fundingSigned))) =>
      remote = r
      remote ! fundingSigned
      goto(WAIT_FOR_FUNDING_CONFIRMED)

    case Event(INPUT_RECONNECTED(r), d: DATA_WAIT_FOR_FUNDING_LOCKED) =>
      remote = r
      remote ! d.lastSent
      goto(WAIT_FOR_FUNDING_LOCKED)

    case Event(INPUT_RECONNECTED(r), d: DATA_WAIT_FOR_ANN_SIGNATURES) =>
      remote = r
      remote ! d.lastSent
      goto(WAIT_FOR_ANN_SIGNATURES)

    case Event(INPUT_RECONNECTED(r), d: DATA_NORMAL) if d.commitments.localCommit.index == 0 && d.commitments.localCommit.index == 0 && d.commitments.remoteChanges.proposed.size == 0 =>
      remote = r
      // this is a brand new channel
      if (Features.isChannelPublic(d.params.localParams.localFeatures) && Features.isChannelPublic(d.params.remoteParams.localFeatures)) {
        val (localNodeSig, localBitcoinSig) = Announcements.signChannelAnnouncement(d.channelId, Globals.Node.privateKey, remoteNodeId, d.params.localParams.fundingPrivKey, d.params.remoteParams.fundingPubKey)
        val annSignatures = AnnouncementSignatures(d.channelId, localNodeSig, localBitcoinSig)
        remote ! annSignatures
      } else {
        // TODO: not supported
      }
      goto(NORMAL)

    case Event(INPUT_RECONNECTED(r), d@DATA_NORMAL(_, commitments, _)) =>
      remote = r
      // first we reverse remote changes
      val remoteChanges1 = commitments.remoteChanges.copy(proposed = Nil)
      commitments.remoteNextCommitInfo match {
        case Left((_, commitSig)) =>
          // we had sent a CommitSig and didn't receive their RevokeAndAck
          // first we re-send the changes included in the CommitSig
          commitments.localChanges.signed.foreach(remote ! _)
          // then we re-send the CommitSig
          remote ! commitSig
        case Right(_) =>
          require(commitments.localChanges.signed == 0, "there can't be local signed changes if we haven't sent a CommitSig")
      }
      // and finally we re-send the updates that were not included in a CommitSig
      commitments.localChanges.proposed.foreach(remote ! _)
      goto(NORMAL) using d.copy(commitments = commitments.copy(remoteChanges = remoteChanges1))
  }

  when(ERR_INFORMATION_LEAK, stateTimeout = 10 seconds) {
    case Event(StateTimeout, _) =>
      log.info("shutting down")
      stop(FSM.Normal)
  }

  whenUnhandled {

    case Event(INPUT_DISCONNECTED, _) =>
      remote = null
      goto(OFFLINE)

    case Event(WatchEventLost(BITCOIN_FUNDING_LOST), _) => goto(ERR_FUNDING_LOST)

    case Event(CMD_GETSTATE, _) =>
      sender ! stateName
      stay

    case Event(CMD_GETSTATEDATA, _) =>
      sender ! stateData
      stay

    case Event(CMD_GETINFO, _) =>
      sender ! RES_GETINFO(remoteNodeId, stateData match {
        // TODO
        case c: DATA_WAIT_FOR_OPEN_CHANNEL => c.initFundee.temporaryChannelId
        case c: DATA_WAIT_FOR_ACCEPT_CHANNEL => c.initFunder.temporaryChannelId
        case c: DATA_WAIT_FOR_FUNDING_CREATED => c.temporaryChannelId
        case c: DATA_WAIT_FOR_FUNDING_CONFIRMED => c.temporaryChannelId
        case c: DATA_NORMAL => c.commitments.channelId
        case c: DATA_SHUTDOWN => c.channelId
        case c: DATA_NEGOTIATING => c.channelId
        case c: DATA_CLOSING => 0L
        case _ => 0L
      }, stateName, stateData)
      stay

    // we only care about this event in NORMAL and SHUTDOWN state, and we never unregister to the event stream
    case Event(CurrentBlockCount(_), _) => stay
  }

  onTransition {
    case previousState -> currentState => context.system.eventStream.publish(ChannelChangedState(self, context.parent, remoteNodeId, previousState, currentState, stateData))
  }

  /*
          888    888        d8888 888b    888 8888888b.  888      8888888888 8888888b.   .d8888b.
          888    888       d88888 8888b   888 888  "Y88b 888      888        888   Y88b d88P  Y88b
          888    888      d88P888 88888b  888 888    888 888      888        888    888 Y88b.
          8888888888     d88P 888 888Y88b 888 888    888 888      8888888    888   d88P  "Y888b.
          888    888    d88P  888 888 Y88b888 888    888 888      888        8888888P"      "Y88b.
          888    888   d88P   888 888  Y88888 888    888 888      888        888 T88b         "888
          888    888  d8888888888 888   Y8888 888  .d88P 888      888        888  T88b  Y88b  d88P
          888    888 d88P     888 888    Y888 8888888P"  88888888 8888888888 888   T88b  "Y8888P"
   */

  def handleCommandSuccess(sender: ActorRef, msg: LightningMessage, newData: Data) = {
    remote ! msg
    if (sender != self) {
      sender ! "ok"
    }
    stay using newData
  }

  def handleCommandError(sender: ActorRef, cause: Throwable) = {
    log.error(cause, "")
    sender ! cause.getMessage
    stay
  }

  def handleLocalError(cause: Throwable, d: HasCommitments) = {
    log.error(cause, "")
    remote ! Error(0, cause.getMessage.getBytes)
    spendLocalCurrent(d)
  }

  def handleRemoteErrorNoCommitments(e: Error) = {
    // when there is no commitment yet, we just go to CLOSED state in case an error occurs
    log.error(s"peer sent $e, closing connection") // see bolt #2: A node MUST fail the connection if it receives an err message
    goto(CLOSED)
  }

  def handleRemoteError(e: Error, d: HasCommitments) = {
    log.error(s"peer sent $e, closing connection") // see bolt #2: A node MUST fail the connection if it receives an err message
    spendLocalCurrent(d)
  }

  def publishMutualClosing(mutualClosing: Transaction) = {
    log.info(s"closingTxId=${
      mutualClosing.txid
    }")
    blockchain ! PublishAsap(mutualClosing)
    // TODO: hardcoded mindepth
    blockchain ! WatchConfirmed(self, mutualClosing.txid, 3, BITCOIN_CLOSE_DONE)
  }

  def spendLocalCurrent(d: HasCommitments) = {
    val commitTx = d.commitments.localCommit.publishableTxs.commitTx.tx

    blockchain ! PublishAsap(commitTx)

    // TODO hardcoded mindepth + shouldn't we watch the claim tx instead?
    blockchain ! WatchConfirmed(self, commitTx.txid, 3, BITCOIN_LOCALCOMMIT_DONE)

    val localCommitPublished = Helpers.Closing.claimCurrentLocalCommitTxOutputs(d.commitments, commitTx)
    localCommitPublished.claimMainDelayedOutputTx.foreach(tx => blockchain ! PublishAsap(tx))
    localCommitPublished.htlcSuccessTxs.foreach(tx => blockchain ! PublishAsap(tx))
    localCommitPublished.htlcTimeoutTxs.foreach(tx => blockchain ! PublishAsap(tx))
    localCommitPublished.claimHtlcDelayedTx.foreach(tx => blockchain ! PublishAsap(tx))

    // we also watch the htlc-timeout outputs in order to extract payment preimages
    localCommitPublished.htlcTimeoutTxs.foreach(tx => {
      require(tx.txIn.size == 1, s"an htlc-timeout tx must have exactly 1 input (has ${
        tx.txIn.size
      })")
      val outpoint = tx.txIn(0).outPoint
      log.info(s"watching output ${
        outpoint.index
      } of commit tx ${
        outpoint.txid
      }")
      blockchain ! WatchSpent(relayer, outpoint.txid, outpoint.index.toInt, BITCOIN_HTLC_SPENT)
    })

    val nextData = d match {
      case closing: DATA_CLOSING => closing.copy(localCommitPublished = Some(localCommitPublished))
      case _ => DATA_CLOSING(d.commitments, localCommitPublished = Some(localCommitPublished))
    }

    goto(CLOSING) using nextData
  }

  def handleRemoteSpentCurrent(commitTx: Transaction, d: HasCommitments) = {
    log.warning(s"they published their current commit in txid=${
      commitTx.txid
    }")
    require(commitTx.txid == d.commitments.remoteCommit.txid, "txid mismatch")

    // TODO hardcoded mindepth + shouldn't we watch the claim tx instead?
    blockchain ! WatchConfirmed(self, commitTx.txid, 3, BITCOIN_REMOTECOMMIT_DONE)

    val remoteCommitPublished = Helpers.Closing.claimCurrentRemoteCommitTxOutputs(d.commitments, commitTx)
    remoteCommitPublished.claimMainOutputTx.foreach(tx => blockchain ! PublishAsap(tx))
    remoteCommitPublished.claimHtlcSuccessTxs.foreach(tx => blockchain ! PublishAsap(tx))
    remoteCommitPublished.claimHtlcTimeoutTxs.foreach(tx => blockchain ! PublishAsap(tx))

    // we also watch the htlc-sent outputs in order to extract payment preimages
    remoteCommitPublished.claimHtlcTimeoutTxs.foreach(tx => {
      require(tx.txIn.size == 1, s"a claim-htlc-timeout tx must have exactly 1 input (has ${
        tx.txIn.size
      })")
      val outpoint = tx.txIn(0).outPoint
      log.info(s"watching output ${
        outpoint.index
      } of commit tx ${
        outpoint.txid
      }")
      blockchain ! WatchSpent(relayer, outpoint.txid, outpoint.index.toInt, BITCOIN_HTLC_SPENT)
    })

    val nextData = d match {
      case closing: DATA_CLOSING => closing.copy(remoteCommitPublished = Some(remoteCommitPublished))
      case _ => DATA_CLOSING(d.commitments, remoteCommitPublished = Some(remoteCommitPublished))
    }

    goto(CLOSING) using nextData
  }

  def handleRemoteSpentOther(tx: Transaction, d: HasCommitments) = {
    log.warning(s"funding tx spent in txid=${
      tx.txid
    }")

    Helpers.Closing.claimRevokedRemoteCommitTxOutputs(d.commitments, tx) match {
      case Some(revokedCommitPublished) =>
        log.warning(s"txid=${
          tx.txid
        } was a revoked commitment, publishing the penalty tx")
        remote ! Error(0, "Funding tx has been spent".getBytes)

        // TODO hardcoded mindepth + shouldn't we watch the claim tx instead?
        blockchain ! WatchConfirmed(self, tx.txid, 3, BITCOIN_PENALTY_DONE)

        revokedCommitPublished.claimMainOutputTx.foreach(tx => blockchain ! PublishAsap(tx))
        revokedCommitPublished.mainPenaltyTx.foreach(tx => blockchain ! PublishAsap(tx))
        revokedCommitPublished.claimHtlcTimeoutTxs.foreach(tx => blockchain ! PublishAsap(tx))
        revokedCommitPublished.htlcTimeoutTxs.foreach(tx => blockchain ! PublishAsap(tx))
        revokedCommitPublished.htlcPenaltyTxs.foreach(tx => blockchain ! PublishAsap(tx))

        val nextData = d match {
          case closing: DATA_CLOSING => closing.copy(revokedCommitPublished = closing.revokedCommitPublished :+ revokedCommitPublished)
          case _ => DATA_CLOSING(d.commitments, revokedCommitPublished = revokedCommitPublished :: Nil)
        }
        goto(CLOSING) using nextData
      case None =>
        // the published tx was neither their current commitment nor a revoked one
        log.error(s"couldn't identify txid=${
          tx.txid
        }, something very bad is going on!!!")
        goto(ERR_INFORMATION_LEAK)
    }
  }

  def handleInformationLeak(d: HasCommitments) = {
    // this is never supposed to happen !!
    log.error(s"our funding tx ${
      d.commitments.anchorId
    } was spent !!")
    // TODO! channel id
    remote ! Error(0, "Funding tx has been spent".getBytes)
    // TODO: not enough
    val commitTx = d.commitments.localCommit.publishableTxs.commitTx.tx
    blockchain ! PublishAsap(commitTx)
    goto(ERR_INFORMATION_LEAK)
  }

  /**
    * This helper function runs the state's default event handlers, and react to exceptions by unilaterally closing the channel
    */
  def handleExceptions(s: StateFunction): StateFunction = {
    case event if s.isDefinedAt(event) =>
      try {
        s(event)
      } catch {
        case t: Throwable => event.stateData match {
          case d: HasCommitments => handleLocalError(t, d)
          case _ =>
            log.error(t, "")
            goto(CLOSED)
        }
      }
  }

}



<|MERGE_RESOLUTION|>--- conflicted
+++ resolved
@@ -27,11 +27,7 @@
   def props(remote: ActorRef, blockchain: ActorRef, router: ActorRef, relayer: ActorRef) = Props(new Channel(remote, blockchain, router, relayer))
 }
 
-<<<<<<< HEAD
-class Channel(val r: ActorRef, val blockchain: ActorRef, router: ActorRef, relayer: ActorRef, autoSignInterval: Option[FiniteDuration] = None)(implicit ec: ExecutionContext = ExecutionContext.Implicits.global) extends LoggingFSM[State, Data] {
-=======
-class Channel(val remote: ActorRef, val blockchain: ActorRef, router: ActorRef, relayer: ActorRef)(implicit ec: ExecutionContext = ExecutionContext.Implicits.global) extends LoggingFSM[State, Data] {
->>>>>>> 559afff5
+class Channel(val r: ActorRef, val blockchain: ActorRef, router: ActorRef, relayer: ActorRef)(implicit ec: ExecutionContext = ExecutionContext.Implicits.global) extends LoggingFSM[State, Data] {
 
   var remote = r
   var remoteNodeId: PublicKey = null
@@ -93,22 +89,13 @@
         paymentBasepoint = localParams.paymentKey.toPoint,
         delayedPaymentBasepoint = localParams.delayedPaymentKey.toPoint,
         firstPerCommitmentPoint = firstPerCommitmentPoint)
-<<<<<<< HEAD
       remote ! open
-      goto(WAIT_FOR_ACCEPT_CHANNEL) using DATA_WAIT_FOR_ACCEPT_CHANNEL(initFunder, autoSignInterval = autoSignInterval, open)
+      goto(WAIT_FOR_ACCEPT_CHANNEL) using DATA_WAIT_FOR_ACCEPT_CHANNEL(initFunder, open)
 
     case Event(inputFundee@INPUT_INIT_FUNDEE(remoteNodeId, _, localParams, _), Nothing) if !localParams.isFunder =>
       this.remoteNodeId = remoteNodeId
       context.system.eventStream.publish(ChannelCreated(context.parent, self, localParams, remoteNodeId))
-      goto(WAIT_FOR_OPEN_CHANNEL) using DATA_WAIT_FOR_OPEN_CHANNEL(inputFundee, autoSignInterval = autoSignInterval)
-=======
-      goto(WAIT_FOR_ACCEPT_CHANNEL) using DATA_WAIT_FOR_ACCEPT_CHANNEL(initFunder)
-
-    case Event(inputFundee@INPUT_INIT_FUNDEE(remoteNodeId, _, localParams, _), Nothing) if !localParams.isFunder =>
-      this.remoteNodeId = remoteNodeId
-      context.system.eventStream.publish(ChannelCreated(self, localParams, remoteNodeId))
       goto(WAIT_FOR_OPEN_CHANNEL) using DATA_WAIT_FOR_OPEN_CHANNEL(inputFundee)
->>>>>>> 559afff5
   })
 
   when(WAIT_FOR_OPEN_CHANNEL)(handleExceptions {
@@ -155,14 +142,8 @@
             localParams = localParams.copy(feeratePerKw = open.feeratePerKw), // funder gets to choose the first feerate
             remoteParams = remoteParams,
             fundingSatoshis = open.fundingSatoshis,
-<<<<<<< HEAD
-            minimumDepth = minimumDepth,
-            autoSignInterval = autoSignInterval)
+            minimumDepth = minimumDepth)
           goto(WAIT_FOR_FUNDING_CREATED) using DATA_WAIT_FOR_FUNDING_CREATED(open.temporaryChannelId, params, open.pushMsat, open.firstPerCommitmentPoint, accept)
-=======
-            minimumDepth = minimumDepth)
-          goto(WAIT_FOR_FUNDING_CREATED) using DATA_WAIT_FOR_FUNDING_CREATED(open.temporaryChannelId, params, open.pushMsat, open.firstPerCommitmentPoint)
->>>>>>> 559afff5
       }
 
     case Event(CMD_CLOSE(_), _) => goto(CLOSED)
@@ -171,11 +152,7 @@
   })
 
   when(WAIT_FOR_ACCEPT_CHANNEL)(handleExceptions {
-<<<<<<< HEAD
-    case Event(accept: AcceptChannel, DATA_WAIT_FOR_ACCEPT_CHANNEL(INPUT_INIT_FUNDER(_, temporaryChannelId, fundingSatoshis, pushMsat, localParams, remoteInit), autoSignInterval, open)) =>
-=======
-    case Event(accept: AcceptChannel, DATA_WAIT_FOR_ACCEPT_CHANNEL(INPUT_INIT_FUNDER(_, temporaryChannelId, fundingSatoshis, pushMsat, localParams, remoteInit))) =>
->>>>>>> 559afff5
+    case Event(accept: AcceptChannel, DATA_WAIT_FOR_ACCEPT_CHANNEL(INPUT_INIT_FUNDER(_, temporaryChannelId, fundingSatoshis, pushMsat, localParams, remoteInit), open)) =>
       Try(Funding.validateParams(accept.channelReserveSatoshis, fundingSatoshis)) match {
         case Failure(t) =>
           log.warning(t.getMessage)
@@ -533,11 +510,7 @@
       }) match {
         case Success((localShutdown, commitments3))
           if (commitments3.remoteNextCommitInfo.isRight && commitments3.localCommit.spec.htlcs.size == 0 && commitments3.localCommit.spec.htlcs.size == 0)
-<<<<<<< HEAD
-            || (commitments3.remoteNextCommitInfo.isLeft && commitments3.localCommit.spec.htlcs.size == 0 && commitments3.remoteNextCommitInfo.left.get._1.spec.htlcs.size == 0) =>
-=======
             || (commitments3.remoteNextCommitInfo.isLeft && commitments3.localCommit.spec.htlcs.size == 0 && commitments3.remoteNextCommitInfo.left.get.nextRemoteCommit.spec.htlcs.size == 0) =>
->>>>>>> 559afff5
           val closingSigned = Closing.makeFirstClosingTx(params, commitments3, localShutdown.scriptPubKey, remoteShutdown.scriptPubKey)
           remote ! closingSigned
           goto(NEGOTIATING) using DATA_NEGOTIATING(params, commitments3, localShutdown, remoteShutdown, closingSigned)
@@ -749,7 +722,7 @@
       // let's rebuild the previous state data
       val remoteInit = Init(params.remoteParams.globalFeatures, params.remoteParams.localFeatures)
       val initFunder = INPUT_INIT_FUNDER(remoteNodeId, temporaryChannelId, params.fundingSatoshis, pushMsat, params.localParams, remoteInit)
-      goto(WAIT_FOR_ACCEPT_CHANNEL) using DATA_WAIT_FOR_ACCEPT_CHANNEL(initFunder, params.autoSignInterval, lastSent)
+      goto(WAIT_FOR_ACCEPT_CHANNEL) using DATA_WAIT_FOR_ACCEPT_CHANNEL(initFunder, lastSent)
 
     case Event(INPUT_RECONNECTED(r), d: DATA_WAIT_FOR_FUNDING_CREATED) =>
       remote = r
@@ -798,7 +771,7 @@
       // first we reverse remote changes
       val remoteChanges1 = commitments.remoteChanges.copy(proposed = Nil)
       commitments.remoteNextCommitInfo match {
-        case Left((_, commitSig)) =>
+        case Left(WaitForRevocation(_, commitSig, _)) =>
           // we had sent a CommitSig and didn't receive their RevokeAndAck
           // first we re-send the changes included in the CommitSig
           commitments.localChanges.signed.foreach(remote ! _)
