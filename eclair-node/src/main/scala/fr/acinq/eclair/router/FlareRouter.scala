package fr.acinq.eclair.router

import java.io.{ByteArrayOutputStream, OutputStreamWriter}
import java.util

import akka.actor.{Actor, ActorLogging, ActorSelection, Props}
import akka.pattern._
import fr.acinq.bitcoin.BinaryData
import fr.acinq.eclair._
import fr.acinq.eclair.channel.{ChannelChangedState, DATA_NORMAL, NORMAL}
import lightning.neighbor_onion.Next.{Ack, Forward, Req}
import lightning.routing_table_update.update_type._
import lightning.{channel_desc, _}
import org.jgrapht.alg.DijkstraShortestPath
import org.jgrapht.ext._
import org.jgrapht.graph.{DefaultEdge, SimpleGraph}

import scala.collection.JavaConversions._
import scala.concurrent.Future
import scala.concurrent.duration._
import scala.util.{Failure, Random, Success, Try}

/**
  * Created by PM on 08/09/2016.
  */
<<<<<<< HEAD
class FlareRouter(myself: bitcoin_pubkey, radius: Int, beaconCount: Int) extends Actor with ActorLogging {

  val MAX_BEACON_DISTANCE = 100
=======
class FlareRouter(myself: BinaryData, radius: Int, beaconCount: Int) extends Actor with ActorLogging {
>>>>>>> 6be815af

  context.system.eventStream.subscribe(self, classOf[ChannelChangedState])

  import scala.concurrent.ExecutionContext.Implicits.global

  context.system.scheduler.schedule(10 seconds, 20 seconds, self, 'tick_beacons)
  context.system.scheduler.schedule(1 minute, 1 minute, self, 'tick_reset)

  import FlareRouter._

<<<<<<< HEAD
  override def receive: Receive = main(new SimpleGraph[bitcoin_pubkey, NamedEdge](classOf[NamedEdge]), Nil, Nil, Set())
=======
  override def receive: Receive = main(new SimpleGraph[BinaryData, NamedEdge](classOf[NamedEdge]), Nil, Nil, Set())
>>>>>>> 6be815af

  def main(graph: SimpleGraph[bitcoin_pubkey, NamedEdge], neighbors: List[Neighbor], updatesBatch: List[routing_table_update], beacons: Set[Beacon]): Receive = {
    case ChannelChangedState(channel, theirNodeId, _, NORMAL, d: DATA_NORMAL) =>
      val neighbor = Neighbor(theirNodeId, d.commitments.anchorId, context.actorSelection(channel.path.parent), Nil)
      val channelDesc = channel_desc(neighbor.channel_id, myself, neighbor.node_id)
      val updates = routing_table_update(channelDesc, OPEN) :: Nil
      val (graph1, updates1) = include(myself, graph, updates, radius, beacons.map(_.id))
      neighbor.actorSelection ! neighbor_hello(graph2table(graph1))
      log.debug(s"graph is now ${graph2string(graph1)}")
      context.system.scheduler.scheduleOnce(1 second, self, 'tick_updates)
      context become main(graph1, neighbors :+ neighbor, updatesBatch ++ updates1, beacons)
    case ChannelOpened(channel, them) =>
      val theirNodeId = if (pubkey2bin(channel.nodeA) == myself)
        channel.nodeB
      else if (pubkey2bin(channel.nodeB) == myself)
        channel.nodeA
      else throw new RuntimeException(s"invalid channel $channel: it does ot contain myself: $myself")

      val neighbor = Neighbor(theirNodeId, channel.channelId, them, Nil)
      val updates = routing_table_update(channel, OPEN) :: Nil
      val (graph1, updates1) = include(myself, graph, updates, radius, beacons.map(_.id))
      neighbor.actorSelection ! neighbor_hello(graph2table(graph1))
      log.debug(s"graph is now ${graph2string(graph1)}")
      context.system.scheduler.scheduleOnce(1 second, self, 'tick_updates)
      context become main(graph1, neighbors :+ neighbor, updatesBatch ++ updates1, beacons)
    case msg@neighbor_hello(table1) =>
      log.debug(s"received $msg from $sender")
      val graph1 = merge(myself, graph, table1, radius, beacons.map(_.id))
      // we send beacon req to every newly discovered node
      val new_nodes = (graph1.vertexSet().toSet -- graph.vertexSet().toSet)
      for (node <- new_nodes) {
        log.debug(s"$myself sending beacon_req message to new node $node")
        val (channels1, route) = findRoute(graph1, myself, node)
        send(route, neighbors, neighbor_onion(Req(beacon_req(myself, channels1))))
      }
      log.debug(s"graph is now ${graph2string(graph1)}")
      context become main(graph1, neighbors, updatesBatch, beacons)
    case msg@neighbor_update(updates) =>
      log.debug(s"received $msg from $sender")
      val (graph1, updates1) = include(myself, graph, updates, radius, beacons.map(_.id))
      // we send beacon req to every newly discovered node
      val new_nodes = graph1.vertexSet().toSet -- graph.vertexSet().toSet
      for (node <- new_nodes) {
        log.debug(s"sending beacon_req message to new node $node")
        val (channels1, route) = findRoute(graph1, myself, node)
        send(route, neighbors, neighbor_onion(Req(beacon_req(myself, channels1))))
      }
      log.debug(s"graph is now ${graph2string(graph1)}")
      context.system.scheduler.scheduleOnce(3 second, self, 'tick_updates)
      context become main(graph1, neighbors, updatesBatch ++ updates1, beacons)
    case msg@neighbor_reset(channel_ids) =>
      log.debug(s"received neighbor_reset from $sender with ${channel_ids.size} channels")
      val diff = graph2table(graph).channels.filterNot(c => channel_ids.contains(c.channelId)).map(c => routing_table_update(c, OPEN))
      log.debug(s"sending back ${diff.size} channels to $sender")
      sender ! neighbor_update(diff)
    case 'tick_updates if !updatesBatch.isEmpty =>
      val neighbors1 = neighbors.map(neighbor => {
        val diff = updatesBatch.filterNot(neighbor.sent.contains(_))
        if (diff.size > 0) {
          log.debug(s"sending $diff to ${neighbor.node_id}")
          neighbor.actorSelection ! neighbor_update(diff)
        }
        neighbor.copy(sent = neighbor.sent ::: diff)
      })
      context become main(graph, neighbors1, Nil, beacons)
    case 'tick_updates => // nothing to do
    case 'tick_reset =>
      val channel_ids = graph2table(graph).channels.map(_.channelId)
      for (neighbor <- neighbors) {
        log.debug(s"sending nighbor_reset message to neighbor $neighbor")
        neighbor.actorSelection ! neighbor_reset(channel_ids)
      }
    case 'tick_beacons =>
      for (node <- Random.shuffle(graph.vertexSet().toSet - myself).take(1)) {
        log.debug(s"sending beacon_req message to random node $node")
        val (channels1, route) = findRoute(graph, myself, node)
        send(route, neighbors, neighbor_onion(Req(beacon_req(myself, channels1))))
      }
    case msg@neighbor_onion(onion) =>
      (onion: @unchecked) match {
        case lightning.neighbor_onion.Next.Forward(next) =>
          //log.debug(s"forwarding $msg to ${next.node}")
          val neighbor = next.node
          neighbor2channel(neighbor, neighbors) match {
            case Some(channel) => channel ! next.onion
            case None => log.error(s"could not find channel for neighbor $neighbor, cannot forward $msg")
          }
        case lightning.neighbor_onion.Next.Req(req) => self ! req
        case lightning.neighbor_onion.Next.Ack(ack) => self ! ack
      }
    case msg@beacon_req(origin, channels) =>
      log.debug(s"received beacon_req msg from $origin with channels=${channels2string(channels)}")
      // adding routes to my table so that I can reply to the origin
      val updates = channels.map(channelDesc => routing_table_update(channelDesc, OPEN)).toList
<<<<<<< HEAD
      // TODO : maybe we should allow an even larger radius, because their MAX_BEACON_DISTANCE could be larger than ours
      val (graph1, _) = include(myself, graph, updates, MAX_BEACON_DISTANCE, Set())
      val (channels1, route) = findRoute(graph1, myself, origin)
      // looking for a strictly better beacon in our neighborhood
      val nodes: Set[bitcoin_pubkey] = graph.vertexSet().toSet - origin - myself
      val distances = nodes.map(node => (node, distance(origin, node)))
      val distance2me = distance(origin, myself)
      val selected = distances
        .filter(_._2 < distance2me).toList
        .sortBy(_._2).map(_._1)
        .map(alternate => {
          val (channels2, _) = findRoute(graph1, myself, alternate)
          (alternate, channels2, channels1.size + channels2.size)
        })
=======
      log.debug(s"$myself updates: $updates")
      // large radius so that we don't prune the beacon (it's ok if it is remote)
      val (graph1, _) = include(myself, graph, updates, 100, Set())
      log.debug(s"tmp graph is ${graph2string(graph1)}")
      // TODO : we should check that origin has not been pruned
>>>>>>> 6be815af
      selected.headOption match {
        // order matters!
        case Some((alternate, channels2, hops)) if hops > MAX_BEACON_DISTANCE =>
          log.debug(s"alternate $alternate was better but it is too far from $origin (hops=$hops)")
          send(route, neighbors, neighbor_onion(Ack(beacon_ack(myself, None, channels1))))
        case Some((alternate, channels2, hops)) =>
          // we reply with a better beacon and give them a route
          // maybe not the shortest route but we want to be on the path (that's in our interest)
          log.debug(s"recommending alternate $alternate to $origin (hops=$hops)")
          send(route, neighbors, neighbor_onion(Ack(beacon_ack(myself, Some(alternate), channels1 ++ channels2))))
        case _ =>
          // we accept to be their beacon
          send(route, neighbors, neighbor_onion(Ack(beacon_ack(myself, None, channels1))))
      }
    case msg@beacon_ack(origin, alternative_opt, channels) =>
      log.debug(s"received beacon_ack msg from $origin with alternative=$alternative_opt channels=${channels2string(channels)}")
      val updates = channels.map(channelDesc => routing_table_update(channelDesc, OPEN)).toList
      val (graph1, _) = include(myself, graph, updates, MAX_BEACON_DISTANCE, Set())
      alternative_opt match {
        // order matters!
        case Some(alternative) if distance(myself, alternative) > distance(myself, origin) =>
          log.warning(s"$origin is lying ! dist(us, alt) > dist(us, origin)")
        // TODO we should probably blacklist them
        case Some(alternative) if !graph1.containsVertex(alternative) =>
          log.debug(s"the proposed alternative $alternative is not in our graph (probably too far away)")
        case Some(alternative) =>
          log.debug(s"sending alternative $alternative a beacon_req")
          val (channels1, route) = findRoute(graph1, myself, alternative)
          send(route, neighbors, neighbor_onion(Req(beacon_req(myself, channels1))))
        case None => {} // nothing to do
      }
      val beacons1 = if (!graph1.containsVertex(origin)) {
        log.debug(s"origin $origin is not in our graph (probably too far away)")
        beacons
      } else if (beacons.map(_.id).contains(origin)) {
        log.debug(s"we already have $origin as a beacon")
        beacons
      } else if (beacons.size < beaconCount) {
        log.info(s"adding $origin as a beacon")
        val (channels1, _) = findRoute(graph1, myself, origin)
        beacons + Beacon(origin, distance(myself, origin), channels1.size)
      } else if (beacons.exists(b => b.distance > distance(myself, origin))) {
        val deprecatedBeacon = beacons.find(b => b.distance > distance(myself, origin)).get
        log.info(s"replacing $deprecatedBeacon by $origin")
        val (channels1, _) = findRoute(graph1, myself, origin)
        beacons - deprecatedBeacon + Beacon(origin, distance(myself, origin), channels1.size)
      } else {
        log.debug(s"ignoring beacon candidate $origin")
        beacons
      }
      // this will cause old beacons to be removed from the graph
      val (graph2, _) = include(myself, graph1, Nil, radius, beacons1.map(_.id))
      log.debug(s"graph is now ${graph2string(graph2)}")
      log.debug(s"my beacons are now ${beacons1.map(b => s"${pubkey2string(b.id)}(${b.hops})").mkString(",")}")
      context become main(graph2, neighbors, updatesBatch, beacons1)
    case RouteRequest(target, targetTable) =>
      val g1 = graph.clone().asInstanceOf[SimpleGraph[bitcoin_pubkey, NamedEdge]]
      val g2 = merge(myself, g1, targetTable, 100, Set())
      Future(findRoute(g2, myself, target)) map (r => RouteResponse(r._2)) pipeTo sender
    case 'network =>
      sender ! graph2table(graph).channels
    case 'beacons =>
      sender ! beacons
    case 'info =>
      sender ! FlareInfo(neighbors.map(_.node_id).size, graph.vertexSet().size(), beacons)
    case 'dot =>
      sender ! graph2dot(myself, graph, beacons.map(_.id))
  }

  def send(route: Seq[bitcoin_pubkey], neighbors: List[Neighbor], msg: neighbor_onion): Unit = {
    require(route.size >= 2, s"$route should be of size >=2 (neighbors=$neighbors msg=$msg)")
    val onion = buildOnion(route.drop(2), msg)
    if (route.size < 2) {
      log.warning(s"invalid route $route")
    }
    val neighbor = route(1)
    neighbor2channel(neighbor, neighbors) match {
      case Some(actorSelection) => actorSelection ! onion
      case None => log.error(s"could not find channel for neighbor $neighbor")
    }
  }

}


object FlareRouter {

  def props(radius: Int, beaconCount: Int) = Props(classOf[FlareRouter], Globals.Node.publicKey, radius, beaconCount)

  def props(myself: BinaryData, radius: Int, beaconCount: Int) = Props(classOf[FlareRouter], myself, radius, beaconCount)

  case class ChannelOpened(channel: channel_desc, them: ActorSelection)

  // @formatter:off
  case class NamedEdge(val id: sha256_hash) extends DefaultEdge { override def toString: String = id.toString() }
  case class Neighbor(node_id: BinaryData, channel_id: BinaryData, actorSelection: ActorSelection, sent: List[routing_table_update])
  case class Beacon(id: bitcoin_pubkey, distance: BigInt, hops: Int)
  case class FlareInfo(neighbors: Int, known_nodes: Int, beacons: Set[Beacon])
  case class RouteRequest(target: bitcoin_pubkey, targetTable: routing_table)
  case class RouteResponse(route: Seq[bitcoin_pubkey])
  // @formatter:on

  def graph2table(graph: SimpleGraph[bitcoin_pubkey, NamedEdge]): routing_table = {
    val channels = graph.edgeSet().map(edge => channel_desc(edge.id, graph.getEdgeSource(edge), graph.getEdgeTarget(edge)))
    routing_table(channels.toSeq)
  }

  def graph2string(graph: SimpleGraph[bitcoin_pubkey, NamedEdge]): String =
    s"node_count=${graph.vertexSet.size} edges: " + channels2string(graph.edgeSet().map(edge => channel_desc(edge.id, graph.getEdgeSource(edge), graph.getEdgeTarget(edge))).toSeq)

  def pubkey2string(pubkey: bitcoin_pubkey): String =
    pubkey.toString().take(6)

  def channels2string(channels: Seq[channel_desc]): String =
    channels.map(c => s"${pubkey2string(c.nodeA)}->${pubkey2string(c.nodeB)}").mkString(" ")

  def graph2dot(myself: bitcoin_pubkey, graph: SimpleGraph[bitcoin_pubkey, NamedEdge], beacons: Set[bitcoin_pubkey]): BinaryData = {
    val vertexIDProvider = new VertexNameProvider[bitcoin_pubkey]() {
      override def getVertexName(v: bitcoin_pubkey): String = s""""${v.toString().take(6)}""""
    }
    val edgeLabelProvider = new EdgeNameProvider[NamedEdge]() {
      override def getEdgeName(e: NamedEdge): String = e.id.toString().take(6)
    }
    val vertexAttributeProvider = new ComponentAttributeProvider[bitcoin_pubkey]() {

      import scala.collection.JavaConversions._

      override def getComponentAttributes(t: bitcoin_pubkey): util.Map[String, String] =
        if (t == myself) {
          Map("color" -> "blue")
        } else if (beacons.contains(t)) {
          Map("color" -> "red")
        } else {
          Map("color" -> "black")
        }
    }
    val exporter = new DOTExporter[bitcoin_pubkey, NamedEdge](vertexIDProvider, null, edgeLabelProvider, vertexAttributeProvider, null)
    val bos = new ByteArrayOutputStream()
    val writer = new OutputStreamWriter(bos)
    try {
      exporter.export(writer, graph)
      bos.toByteArray
    } finally {
      writer.close()
      bos.close()
    }
  }

  def merge(myself: bitcoin_pubkey, graph: SimpleGraph[bitcoin_pubkey, NamedEdge], table2: routing_table, radius: Int, beacons: Set[bitcoin_pubkey]): SimpleGraph[bitcoin_pubkey, NamedEdge] = {
    val updates = table2.channels.map(c => routing_table_update(c, OPEN))
    include(myself, graph, updates, radius, beacons)._1
  }

  def include(myself: bitcoin_pubkey, graph: SimpleGraph[bitcoin_pubkey, NamedEdge], updates: Seq[routing_table_update], radius: Int, beacons: Set[bitcoin_pubkey]): (SimpleGraph[bitcoin_pubkey, NamedEdge], Seq[routing_table_update]) = {
    val graph1 = graph.clone().asInstanceOf[SimpleGraph[bitcoin_pubkey, NamedEdge]]
    updates.collect {
      case routing_table_update(channel, OPEN) =>
        graph1.addVertex(channel.nodeA)
        graph1.addVertex(channel.nodeB)
        graph1.addEdge(channel.nodeA, channel.nodeB, NamedEdge(channel.channelId))
      case routing_table_update(channel, CLOSE) =>
        graph1.removeEdge(NamedEdge(channel.channelId))
    }
    // we whitelist all nodes on the path to beacons
    val whitelist: Set[bitcoin_pubkey] = beacons.map(beacon => Try(findRoute(graph1, myself, beacon))).collect {
      case Success((_, nodes)) => nodes
    }.flatten

    val distances = (graph1.vertexSet() -- whitelist - myself).collect {
      case vertex: bitcoin_pubkey if vertex != myself => (vertex, Try(new DijkstraShortestPath(graph1, myself, vertex).getPath.getEdgeList.size()))
    }
    distances.collect {
      case (vertex, Failure(t)) => graph1.removeVertex(vertex)
      case (vertex, Success(d)) if d > radius => graph1.removeVertex(vertex)
    }
    val origChannels = graph.edgeSet().map(_.id).toSet
    val updates1 = updates.collect {
      case u@routing_table_update(channel, OPEN) if !origChannels.contains(channel.channelId) && graph1.containsEdge(NamedEdge(channel.channelId)) => u
      case u@routing_table_update(channel, CLOSE) if origChannels.contains(channel.channelId) && !graph1.containsEdge(NamedEdge(channel.channelId)) => u
    }
    (graph1, updates1)
  }

<<<<<<< HEAD
  def findRoute(graph: SimpleGraph[bitcoin_pubkey, NamedEdge], source: bitcoin_pubkey, target: bitcoin_pubkey): (Seq[channel_desc], Seq[bitcoin_pubkey]) = {
    Option(new DijkstraShortestPath(graph, source, target).getPath) match {
      case Some(path) =>
=======
  def findRoute(graph: SimpleGraph[BinaryData, NamedEdge], source: BinaryData, target: BinaryData): (Seq[channel_desc], Seq[BinaryData]) = {
    Try(Option(new DijkstraShortestPath(graph, source, target).getPath)) match {
      case Success(Some(path)) =>
>>>>>>> 6be815af
        val channels = path.getEdgeList.map(edge => channel_desc(edge.id, graph.getEdgeSource(edge), graph.getEdgeTarget(edge)))
        val nodes = path.getEdgeList.foldLeft(List(path.getStartVertex)) {
          case (rest :+ v, edge) if graph.getEdgeSource(edge) == v => rest :+ v :+ graph.getEdgeTarget(edge)
          case (rest :+ v, edge) if graph.getEdgeTarget(edge) == v => rest :+ v :+ graph.getEdgeSource(edge)
        }
        (channels, nodes)
      case Success(None) => throw new RuntimeException(s"route not found to $target")
      case Failure(t) => {
        throw new RuntimeException(s"route not found from $source to $target", t)
      }
    }
  }

  def buildOnion(nodes: Seq[bitcoin_pubkey], msg: neighbor_onion): neighbor_onion = {
    nodes.reverse.foldLeft(msg) {
      case (o, next) => neighbor_onion(Forward(beacon_forward(next, o)))
    }
  }

  def neighbor2channel(node_id: bitcoin_pubkey, neighbors: List[Neighbor]): Option[ActorSelection] =
    neighbors.find(_.node_id == node_id).map(_.actorSelection)

  def distance(a: BinaryData, b: BinaryData): BigInt = {
    require(a.length == b.length)
    val c = new Array[Byte](a.length)
    for (i <- 0 until a.length) c(i) = ((a.data(i) ^ b.data(i)) & 0xff).toByte
    BigInt(1, c)
  }

}<|MERGE_RESOLUTION|>--- conflicted
+++ resolved
@@ -23,13 +23,9 @@
 /**
   * Created by PM on 08/09/2016.
   */
-<<<<<<< HEAD
 class FlareRouter(myself: bitcoin_pubkey, radius: Int, beaconCount: Int) extends Actor with ActorLogging {
 
   val MAX_BEACON_DISTANCE = 100
-=======
-class FlareRouter(myself: BinaryData, radius: Int, beaconCount: Int) extends Actor with ActorLogging {
->>>>>>> 6be815af
 
   context.system.eventStream.subscribe(self, classOf[ChannelChangedState])
 
@@ -40,11 +36,7 @@
 
   import FlareRouter._
 
-<<<<<<< HEAD
   override def receive: Receive = main(new SimpleGraph[bitcoin_pubkey, NamedEdge](classOf[NamedEdge]), Nil, Nil, Set())
-=======
-  override def receive: Receive = main(new SimpleGraph[BinaryData, NamedEdge](classOf[NamedEdge]), Nil, Nil, Set())
->>>>>>> 6be815af
 
   def main(graph: SimpleGraph[bitcoin_pubkey, NamedEdge], neighbors: List[Neighbor], updatesBatch: List[routing_table_update], beacons: Set[Beacon]): Receive = {
     case ChannelChangedState(channel, theirNodeId, _, NORMAL, d: DATA_NORMAL) =>
@@ -57,9 +49,9 @@
       context.system.scheduler.scheduleOnce(1 second, self, 'tick_updates)
       context become main(graph1, neighbors :+ neighbor, updatesBatch ++ updates1, beacons)
     case ChannelOpened(channel, them) =>
-      val theirNodeId = if (pubkey2bin(channel.nodeA) == myself)
+      val theirNodeId = if (channel.nodeA == myself)
         channel.nodeB
-      else if (pubkey2bin(channel.nodeB) == myself)
+      else if (channel.nodeB == myself)
         channel.nodeA
       else throw new RuntimeException(s"invalid channel $channel: it does ot contain myself: $myself")
 
@@ -139,7 +131,6 @@
       log.debug(s"received beacon_req msg from $origin with channels=${channels2string(channels)}")
       // adding routes to my table so that I can reply to the origin
       val updates = channels.map(channelDesc => routing_table_update(channelDesc, OPEN)).toList
-<<<<<<< HEAD
       // TODO : maybe we should allow an even larger radius, because their MAX_BEACON_DISTANCE could be larger than ours
       val (graph1, _) = include(myself, graph, updates, MAX_BEACON_DISTANCE, Set())
       val (channels1, route) = findRoute(graph1, myself, origin)
@@ -154,13 +145,6 @@
           val (channels2, _) = findRoute(graph1, myself, alternate)
           (alternate, channels2, channels1.size + channels2.size)
         })
-=======
-      log.debug(s"$myself updates: $updates")
-      // large radius so that we don't prune the beacon (it's ok if it is remote)
-      val (graph1, _) = include(myself, graph, updates, 100, Set())
-      log.debug(s"tmp graph is ${graph2string(graph1)}")
-      // TODO : we should check that origin has not been pruned
->>>>>>> 6be815af
       selected.headOption match {
         // order matters!
         case Some((alternate, channels2, hops)) if hops > MAX_BEACON_DISTANCE =>
@@ -250,13 +234,13 @@
 
   def props(radius: Int, beaconCount: Int) = Props(classOf[FlareRouter], Globals.Node.publicKey, radius, beaconCount)
 
-  def props(myself: BinaryData, radius: Int, beaconCount: Int) = Props(classOf[FlareRouter], myself, radius, beaconCount)
+  def props(myself: bitcoin_pubkey, radius: Int, beaconCount: Int) = Props(classOf[FlareRouter], myself, radius, beaconCount)
 
   case class ChannelOpened(channel: channel_desc, them: ActorSelection)
 
   // @formatter:off
   case class NamedEdge(val id: sha256_hash) extends DefaultEdge { override def toString: String = id.toString() }
-  case class Neighbor(node_id: BinaryData, channel_id: BinaryData, actorSelection: ActorSelection, sent: List[routing_table_update])
+  case class Neighbor(node_id: bitcoin_pubkey, channel_id: BinaryData, actorSelection: ActorSelection, sent: List[routing_table_update])
   case class Beacon(id: bitcoin_pubkey, distance: BigInt, hops: Int)
   case class FlareInfo(neighbors: Int, known_nodes: Int, beacons: Set[Beacon])
   case class RouteRequest(target: bitcoin_pubkey, targetTable: routing_table)
@@ -272,17 +256,17 @@
     s"node_count=${graph.vertexSet.size} edges: " + channels2string(graph.edgeSet().map(edge => channel_desc(edge.id, graph.getEdgeSource(edge), graph.getEdgeTarget(edge))).toSeq)
 
   def pubkey2string(pubkey: bitcoin_pubkey): String =
-    pubkey.toString().take(6)
+    pubkey2bin(pubkey).toString().take(6)
 
   def channels2string(channels: Seq[channel_desc]): String =
     channels.map(c => s"${pubkey2string(c.nodeA)}->${pubkey2string(c.nodeB)}").mkString(" ")
 
   def graph2dot(myself: bitcoin_pubkey, graph: SimpleGraph[bitcoin_pubkey, NamedEdge], beacons: Set[bitcoin_pubkey]): BinaryData = {
     val vertexIDProvider = new VertexNameProvider[bitcoin_pubkey]() {
-      override def getVertexName(v: bitcoin_pubkey): String = s""""${v.toString().take(6)}""""
+      override def getVertexName(v: bitcoin_pubkey): String = s""""${pubkey2bin(v).toString.take(6)}""""
     }
     val edgeLabelProvider = new EdgeNameProvider[NamedEdge]() {
-      override def getEdgeName(e: NamedEdge): String = e.id.toString().take(6)
+      override def getEdgeName(e: NamedEdge): String = sha2562bin(e.id).toString().take(6)
     }
     val vertexAttributeProvider = new ComponentAttributeProvider[bitcoin_pubkey]() {
 
@@ -344,25 +328,16 @@
     (graph1, updates1)
   }
 
-<<<<<<< HEAD
   def findRoute(graph: SimpleGraph[bitcoin_pubkey, NamedEdge], source: bitcoin_pubkey, target: bitcoin_pubkey): (Seq[channel_desc], Seq[bitcoin_pubkey]) = {
     Option(new DijkstraShortestPath(graph, source, target).getPath) match {
       case Some(path) =>
-=======
-  def findRoute(graph: SimpleGraph[BinaryData, NamedEdge], source: BinaryData, target: BinaryData): (Seq[channel_desc], Seq[BinaryData]) = {
-    Try(Option(new DijkstraShortestPath(graph, source, target).getPath)) match {
-      case Success(Some(path)) =>
->>>>>>> 6be815af
         val channels = path.getEdgeList.map(edge => channel_desc(edge.id, graph.getEdgeSource(edge), graph.getEdgeTarget(edge)))
         val nodes = path.getEdgeList.foldLeft(List(path.getStartVertex)) {
           case (rest :+ v, edge) if graph.getEdgeSource(edge) == v => rest :+ v :+ graph.getEdgeTarget(edge)
           case (rest :+ v, edge) if graph.getEdgeTarget(edge) == v => rest :+ v :+ graph.getEdgeSource(edge)
         }
         (channels, nodes)
-      case Success(None) => throw new RuntimeException(s"route not found to $target")
-      case Failure(t) => {
-        throw new RuntimeException(s"route not found from $source to $target", t)
-      }
+      case None => throw new RuntimeException(s"route not found to $target")
     }
   }
 
