/*
 * Copyright 2019 ACINQ SAS
 *
 * Licensed under the Apache License, Version 2.0 (the "License");
 * you may not use this file except in compliance with the License.
 * You may obtain a copy of the License at
 *
 *     http://www.apache.org/licenses/LICENSE-2.0
 *
 * Unless required by applicable law or agreed to in writing, software
 * distributed under the License is distributed on an "AS IS" BASIS,
 * WITHOUT WARRANTIES OR CONDITIONS OF ANY KIND, either express or implied.
 * See the License for the specific language governing permissions and
 * limitations under the License.
 */

package fr.acinq.eclair.api

import java.net.InetSocketAddress
import java.util.UUID

import com.google.common.net.HostAndPort
import de.heikoseeberger.akkahttpjson4s.Json4sSupport
import fr.acinq.bitcoin.Crypto.{PrivateKey, PublicKey}
import fr.acinq.bitcoin.DeterministicWallet.KeyPath
import fr.acinq.bitcoin.{ByteVector32, ByteVector64, OutPoint, Satoshi, Transaction}
import fr.acinq.eclair.channel.{ChannelVersion, State}
import fr.acinq.eclair.crypto.ShaChain
<<<<<<< HEAD
import fr.acinq.eclair.db.OutgoingPaymentStatus
import fr.acinq.eclair.io.Peer.PeerInfo
import fr.acinq.eclair.payment.PaymentRequest
=======
import fr.acinq.eclair.db.{IncomingPaymentStatus, OutgoingPaymentStatus}
import fr.acinq.eclair.payment._
>>>>>>> a6b33cb5
import fr.acinq.eclair.router.RouteResponse
import fr.acinq.eclair.transactions.Direction
import fr.acinq.eclair.transactions.Transactions.{InputInfo, TransactionWithInputInfo}
import fr.acinq.eclair.wire._
import fr.acinq.eclair.{CltvExpiry, CltvExpiryDelta, MilliSatoshi, ShortChannelId, UInt64}
import org.json4s.JsonAST._
import org.json4s.{CustomKeySerializer, CustomSerializer, TypeHints, jackson}
import scodec.bits.ByteVector

/**
 * JSON Serializers.
 * Note: in general, deserialization does not need to be implemented.
 */
class ByteVectorSerializer extends CustomSerializer[ByteVector](_ => ( {
  null
}, {
  case x: ByteVector => JString(x.toHex)
}))

class ByteVector32Serializer extends CustomSerializer[ByteVector32](_ => ( {
  null
}, {
  case x: ByteVector32 => JString(x.toHex)
}))

class ByteVector64Serializer extends CustomSerializer[ByteVector64](_ => ( {
  null
}, {
  case x: ByteVector64 => JString(x.toHex)
}))

class UInt64Serializer extends CustomSerializer[UInt64](_ => ( {
  null
}, {
  case x: UInt64 => JInt(x.toBigInt)
}))

class SatoshiSerializer extends CustomSerializer[Satoshi](_ => ( {
  null
}, {
  case x: Satoshi => JInt(x.toLong)
}))

class MilliSatoshiSerializer extends CustomSerializer[MilliSatoshi](_ => ( {
  null
}, {
  case x: MilliSatoshi => JInt(x.toLong)
}))

class CltvExpirySerializer extends CustomSerializer[CltvExpiry](_ => ( {
  null
}, {
  case x: CltvExpiry => JLong(x.toLong)
}))

class CltvExpiryDeltaSerializer extends CustomSerializer[CltvExpiryDelta](_ => ( {
  null
}, {
  case x: CltvExpiryDelta => JInt(x.toInt)
}))

class ShortChannelIdSerializer extends CustomSerializer[ShortChannelId](_ => ( {
  null
}, {
  case x: ShortChannelId => JString(x.toString)
}))

class StateSerializer extends CustomSerializer[State](_ => ( {
  null
}, {
  case x: State => JString(x.toString)
}))

class ShaChainSerializer extends CustomSerializer[ShaChain](_ => ( {
  null
}, {
  case _: ShaChain => JNull
}))

class PublicKeySerializer extends CustomSerializer[PublicKey](_ => ( {
  null
}, {
  case x: PublicKey => JString(x.toString())
}))

class PrivateKeySerializer extends CustomSerializer[PrivateKey](_ => ( {
  null
}, {
  case _: PrivateKey => JString("XXX")
}))

class ChannelVersionSerializer extends CustomSerializer[ChannelVersion](_ => ( {
  null
}, {
  case x: ChannelVersion => JString(x.bits.toBin)
}))

class TransactionSerializer extends CustomSerializer[TransactionWithInputInfo](_ => ( {
  null
}, {
  case x: Transaction => JObject(List(
    JField("txid", JString(x.txid.toHex)),
    JField("tx", JString(x.toString()))
  ))
}))

class TransactionWithInputInfoSerializer extends CustomSerializer[TransactionWithInputInfo](_ => ( {
  null
}, {
  case x: TransactionWithInputInfo => JObject(List(
    JField("txid", JString(x.tx.txid.toHex)),
    JField("tx", JString(x.tx.toString()))
  ))
}))

class InetSocketAddressSerializer extends CustomSerializer[InetSocketAddress](_ => ( {
  null
}, {
  case address: InetSocketAddress => JString(HostAndPort.fromParts(address.getHostString, address.getPort).toString)
}))

class OutPointSerializer extends CustomSerializer[OutPoint](_ => ( {
  null
}, {
  case x: OutPoint => JString(s"${x.txid}:${x.index}")
}))

class OutPointKeySerializer extends CustomKeySerializer[OutPoint](_ => ( {
  null
}, {
  case x: OutPoint => s"${x.txid}:${x.index}"
}))

class InputInfoSerializer extends CustomSerializer[InputInfo](_ => ( {
  null
}, {
  case x: InputInfo => JObject(("outPoint", JString(s"${x.outPoint.txid}:${x.outPoint.index}")), ("amountSatoshis", JInt(x.txOut.amount.toLong)))
}))

class ColorSerializer extends CustomSerializer[Color](_ => ( {
  null
}, {
  case c: Color => JString(c.toString)
}))

class RouteResponseSerializer extends CustomSerializer[RouteResponse](_ => ( {
  null
}, {
  case route: RouteResponse =>
    val nodeIds = route.hops match {
      case rest :+ last => rest.map(_.nodeId) :+ last.nodeId :+ last.nextNodeId
      case Nil => Nil
    }
    JArray(nodeIds.toList.map(n => JString(n.toString)))
}))

class ThrowableSerializer extends CustomSerializer[Throwable](_ => ( {
  null
}, {
  case t: Throwable if t.getMessage != null => JString(t.getMessage)
  case t: Throwable => JString(t.getClass.getSimpleName)
}))

class FailureMessageSerializer extends CustomSerializer[FailureMessage](_ => ( {
  null
}, {
  case m: FailureMessage => JString(m.message)
}))

class NodeAddressSerializer extends CustomSerializer[NodeAddress](_ => ( {
  null
}, {
  case n: NodeAddress => JString(HostAndPort.fromParts(n.socketAddress.getHostString, n.socketAddress.getPort).toString)
}))

class DirectionSerializer extends CustomSerializer[Direction](_ => ( {
  null
}, {
  case d: Direction => JString(d.toString)
}))

class PaymentRequestSerializer extends CustomSerializer[PaymentRequest](_ => ( {
  null
}, {
  case p: PaymentRequest =>
    val expiry = p.expiry.map(ex => JField("expiry", JLong(ex))).toSeq
    val minFinalCltvExpiry = p.minFinalCltvExpiryDelta.map(mfce => JField("minFinalCltvExpiry", JInt(mfce.toInt))).toSeq
    val amount = p.amount.map(msat => JField("amount", JLong(msat.toLong))).toSeq
    val fieldList = List(JField("prefix", JString(p.prefix)),
      JField("timestamp", JLong(p.timestamp)),
      JField("nodeId", JString(p.nodeId.toString())),
      JField("serialized", JString(PaymentRequest.write(p))),
      JField("description", JString(p.description match {
        case Left(l) => l
        case Right(r) => r.toString()
      })),
      JField("paymentHash", JString(p.paymentHash.toString()))) ++
      expiry ++
      minFinalCltvExpiry ++
      amount
    JObject(fieldList)
}))

class JavaUUIDSerializer extends CustomSerializer[UUID](_ => ( {
  null
}, {
  case id: UUID => JString(id.toString)
}))

case class CustomTypeHints(custom: Map[Class[_], String]) extends TypeHints {
  val reverse: Map[String, Class[_]] = custom.map(_.swap)

  override val hints: List[Class[_]] = custom.keys.toList

  override def hintFor(clazz: Class[_]): String = custom.getOrElse(clazz, {
    throw new IllegalArgumentException(s"No type hint mapping found for $clazz")
  })

  override def classFor(hint: String): Option[Class[_]] = reverse.get(hint)
}

object CustomTypeHints {
  val incomingPaymentStatus = CustomTypeHints(Map(
    IncomingPaymentStatus.Pending.getClass -> "pending",
    IncomingPaymentStatus.Expired.getClass -> "expired",
    classOf[IncomingPaymentStatus.Received] -> "received"
  ))

  val outgoingPaymentStatus = CustomTypeHints(Map(
    OutgoingPaymentStatus.Pending.getClass -> "pending",
    classOf[OutgoingPaymentStatus.Failed] -> "failed",
    classOf[OutgoingPaymentStatus.Succeeded] -> "sent"
  ))

  val paymentEvent = CustomTypeHints(Map(
    classOf[PaymentSent] -> "payment-sent",
    classOf[PaymentRelayed] -> "payment-relayed",
    classOf[PaymentReceived] -> "payment-received",
    classOf[PaymentSettlingOnChain] -> "payment-settling-onchain",
    classOf[PaymentFailed] -> "payment-failed"
  ))
}

class KeyPathSerializer extends CustomSerializer[KeyPath](format => ({ null }, {
  case k: KeyPath => JString(k.toString())
}))

class PeerInfoSerializer extends CustomSerializer[PeerInfo](format => ({ null }, {
  case p: PeerInfo => JObject(List(
    JField("nodeId", JString(p.nodeId.toString())),
    JField("state", JString(p.state)),
    JField("address", p.address match {
      case Some(address) => JString(s"${address.getHostString}:${address.getPort}")
      case None => JNull
    }),
    JField("channels", JInt(p.channels))
  ))
}))

object JsonSupport extends Json4sSupport {

  implicit val serialization = jackson.Serialization

  implicit val formats = (org.json4s.DefaultFormats +
    new ByteVectorSerializer +
    new ByteVector32Serializer +
    new ByteVector64Serializer +
    new UInt64Serializer +
    new SatoshiSerializer +
    new MilliSatoshiSerializer +
    new CltvExpirySerializer +
    new CltvExpiryDeltaSerializer +
    new ShortChannelIdSerializer +
    new StateSerializer +
    new ShaChainSerializer +
    new PublicKeySerializer +
    new PrivateKeySerializer +
    new TransactionSerializer +
    new TransactionWithInputInfoSerializer +
    new InetSocketAddressSerializer +
    new OutPointSerializer +
    new OutPointKeySerializer +
    new ChannelVersionSerializer +
    new InputInfoSerializer +
    new ColorSerializer +
    new RouteResponseSerializer +
    new ThrowableSerializer +
    new FailureMessageSerializer +
    new NodeAddressSerializer +
    new DirectionSerializer +
    new PaymentRequestSerializer +
    new JavaUUIDSerializer +
<<<<<<< HEAD
    new OutgoingPaymentStatusSerializer +
    new KeyPathSerializer +
    new PeerInfoSerializer

  case class CustomTypeHints(custom: Map[Class[_], String]) extends TypeHints {
    val reverse: Map[String, Class[_]] = custom.map(_.swap)

    override val hints: List[Class[_]] = custom.keys.toList
    override def hintFor(clazz: Class[_]): String = custom.getOrElse(clazz, {
      throw new IllegalArgumentException(s"No type hint mapping found for $clazz")
    })
    override def classFor(hint: String): Option[Class[_]] = reverse.get(hint)
  }

=======
    CustomTypeHints.incomingPaymentStatus +
    CustomTypeHints.outgoingPaymentStatus +
    CustomTypeHints.paymentEvent).withTypeHintFieldName("type")
>>>>>>> a6b33cb5

}<|MERGE_RESOLUTION|>--- conflicted
+++ resolved
@@ -26,14 +26,9 @@
 import fr.acinq.bitcoin.{ByteVector32, ByteVector64, OutPoint, Satoshi, Transaction}
 import fr.acinq.eclair.channel.{ChannelVersion, State}
 import fr.acinq.eclair.crypto.ShaChain
-<<<<<<< HEAD
-import fr.acinq.eclair.db.OutgoingPaymentStatus
+import fr.acinq.eclair.db.{IncomingPaymentStatus, OutgoingPaymentStatus}
 import fr.acinq.eclair.io.Peer.PeerInfo
-import fr.acinq.eclair.payment.PaymentRequest
-=======
-import fr.acinq.eclair.db.{IncomingPaymentStatus, OutgoingPaymentStatus}
 import fr.acinq.eclair.payment._
->>>>>>> a6b33cb5
 import fr.acinq.eclair.router.RouteResponse
 import fr.acinq.eclair.transactions.Direction
 import fr.acinq.eclair.transactions.Transactions.{InputInfo, TransactionWithInputInfo}
@@ -326,25 +321,10 @@
     new DirectionSerializer +
     new PaymentRequestSerializer +
     new JavaUUIDSerializer +
-<<<<<<< HEAD
-    new OutgoingPaymentStatusSerializer +
     new KeyPathSerializer +
-    new PeerInfoSerializer
-
-  case class CustomTypeHints(custom: Map[Class[_], String]) extends TypeHints {
-    val reverse: Map[String, Class[_]] = custom.map(_.swap)
-
-    override val hints: List[Class[_]] = custom.keys.toList
-    override def hintFor(clazz: Class[_]): String = custom.getOrElse(clazz, {
-      throw new IllegalArgumentException(s"No type hint mapping found for $clazz")
-    })
-    override def classFor(hint: String): Option[Class[_]] = reverse.get(hint)
-  }
-
-=======
+    new PeerInfoSerializer +
     CustomTypeHints.incomingPaymentStatus +
     CustomTypeHints.outgoingPaymentStatus +
     CustomTypeHints.paymentEvent).withTypeHintFieldName("type")
->>>>>>> a6b33cb5
 
 }