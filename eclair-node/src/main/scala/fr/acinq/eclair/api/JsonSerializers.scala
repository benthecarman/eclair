--- conflicted
+++ resolved
@@ -31,8 +31,9 @@
 import fr.acinq.eclair.transactions.Direction
 import fr.acinq.eclair.transactions.Transactions.{InputInfo, TransactionWithInputInfo}
 import fr.acinq.eclair.wire._
+import fr.acinq.eclair.{CltvExpiry, CltvExpiryDelta, MilliSatoshi, ShortChannelId, UInt64}
 import org.json4s.JsonAST._
-import org.json4s.{CustomKeySerializer, CustomSerializer, Formats, TypeHints, jackson}
+import org.json4s.{CustomKeySerializer, CustomSerializer, TypeHints, jackson}
 import scodec.bits.ByteVector
 import spray.httpx.{Json4sJacksonSupport, Json4sSupport}
 
@@ -76,10 +77,6 @@
   case x: MilliSatoshi => JInt(x.toLong)
 }))
 
-<<<<<<< HEAD
-class ShortChannelIdSerializer extends CustomSerializer[ShortChannelId](format => ({ null }, {
-  case x: ShortChannelId => JString(x.toString())
-=======
 class CltvExpirySerializer extends CustomSerializer[CltvExpiry](_ => ( {
   null
 }, {
@@ -96,7 +93,6 @@
   null
 }, {
   case x: ShortChannelId => JString(x.toString)
->>>>>>> c968d063
 }))
 
 class StateSerializer extends CustomSerializer[State](_ => ( {
@@ -241,53 +237,11 @@
   case id: UUID => JString(id.toString)
 }))
 
-<<<<<<< HEAD
 object JsonSupport extends Json4sJacksonSupport {
-=======
-case class CustomTypeHints(custom: Map[Class[_], String]) extends TypeHints {
-  val reverse: Map[String, Class[_]] = custom.map(_.swap)
-
-  override val hints: List[Class[_]] = custom.keys.toList
-
-  override def hintFor(clazz: Class[_]): String = custom.getOrElse(clazz, {
-    throw new IllegalArgumentException(s"No type hint mapping found for $clazz")
-  })
-
-  override def classFor(hint: String): Option[Class[_]] = reverse.get(hint)
-}
-
-object CustomTypeHints {
-  val incomingPaymentStatus = CustomTypeHints(Map(
-    IncomingPaymentStatus.Pending.getClass -> "pending",
-    IncomingPaymentStatus.Expired.getClass -> "expired",
-    classOf[IncomingPaymentStatus.Received] -> "received"
-  ))
-
-  val outgoingPaymentStatus = CustomTypeHints(Map(
-    OutgoingPaymentStatus.Pending.getClass -> "pending",
-    classOf[OutgoingPaymentStatus.Failed] -> "failed",
-    classOf[OutgoingPaymentStatus.Succeeded] -> "sent"
-  ))
-
-  val paymentEvent = CustomTypeHints(Map(
-    classOf[PaymentSent] -> "payment-sent",
-    classOf[PaymentRelayed] -> "payment-relayed",
-    classOf[PaymentReceived] -> "payment-received",
-    classOf[PaymentSettlingOnChain] -> "payment-settling-onchain",
-    classOf[PaymentFailed] -> "payment-failed"
-  ))
-}
-
-object JsonSupport extends Json4sSupport {
->>>>>>> c968d063
 
   override val serialization = org.json4s.jackson.Serialization
 
-<<<<<<< HEAD
   override implicit val json4sJacksonFormats = org.json4s.DefaultFormats +
-=======
-  implicit val formats = (org.json4s.DefaultFormats +
->>>>>>> c968d063
     new ByteVectorSerializer +
     new ByteVector32Serializer +
     new ByteVector64Serializer +
@@ -313,7 +267,6 @@
     new NodeAddressSerializer +
     new DirectionSerializer +
     new PaymentRequestSerializer +
-<<<<<<< HEAD
     new JavaUUIDSerializer
 
   case class CustomTypeHints(custom: Map[Class[_], String]) extends TypeHints {
@@ -325,11 +278,5 @@
     })
     override def classFor(hint: String): Option[Class[_]] = reverse.get(hint)
   }
-=======
-    new JavaUUIDSerializer +
-    CustomTypeHints.incomingPaymentStatus +
-    CustomTypeHints.outgoingPaymentStatus +
-    CustomTypeHints.paymentEvent).withTypeHintFieldName("type")
->>>>>>> c968d063
 
 }