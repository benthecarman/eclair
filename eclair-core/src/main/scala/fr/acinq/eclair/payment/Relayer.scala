/*
 * Copyright 2018 ACINQ SAS
 *
 * Licensed under the Apache License, Version 2.0 (the "License");
 * you may not use this file except in compliance with the License.
 * You may obtain a copy of the License at
 *
 *     http://www.apache.org/licenses/LICENSE-2.0
 *
 * Unless required by applicable law or agreed to in writing, software
 * distributed under the License is distributed on an "AS IS" BASIS,
 * WITHOUT WARRANTIES OR CONDITIONS OF ANY KIND, either express or implied.
 * See the License for the specific language governing permissions and
 * limitations under the License.
 */

package fr.acinq.eclair.payment

import akka.actor.{Actor, ActorLogging, ActorRef, Props, Status}
import akka.event.LoggingAdapter
import fr.acinq.bitcoin.Crypto.{PrivateKey, PublicKey}
import fr.acinq.bitcoin.{BinaryData, Crypto, MilliSatoshi}
import fr.acinq.eclair.nodeFee
import fr.acinq.eclair.channel._
import fr.acinq.eclair.crypto.Sphinx
import fr.acinq.eclair.payment.PaymentLifecycle.{PaymentFailed, PaymentSucceeded}
import fr.acinq.eclair.router.Announcements
import fr.acinq.eclair.wire._
import fr.acinq.eclair.{NodeParams, ShortChannelId}
import scodec.bits.BitVector
import scodec.{Attempt, DecodeResult}

import scala.collection.mutable
import scala.util.{Failure, Success, Try}

// @formatter:off

sealed trait Origin
case class Local(sender: Option[ActorRef]) extends Origin // we don't persist reference to local actors
case class Relayed(originChannelId: BinaryData, originHtlcId: Long, amountMsatIn: Long, amountMsatOut: Long) extends Origin

sealed trait ForwardMessage
case class ForwardAdd(add: UpdateAddHtlc, canRedirect: Boolean = true) extends ForwardMessage
case class ForwardFulfill(fulfill: UpdateFulfillHtlc, to: Origin, htlc: UpdateAddHtlc) extends ForwardMessage
case class ForwardFail(fail: UpdateFailHtlc, to: Origin, htlc: UpdateAddHtlc) extends ForwardMessage
case class ForwardFailMalformed(fail: UpdateFailMalformedHtlc, to: Origin, htlc: UpdateAddHtlc) extends ForwardMessage

// @formatter:on


/**
  * Created by PM on 01/02/2017.
  */
class Relayer(nodeParams: NodeParams, register: ActorRef, paymentHandler: ActorRef) extends Actor with ActorLogging {

  import Relayer._

  // we pass these to helpers classes so that they have the logging context
  implicit def implicitLog = log

  context.system.eventStream.subscribe(self, classOf[LocalChannelUpdate])
  context.system.eventStream.subscribe(self, classOf[LocalChannelDown])
  context.system.eventStream.subscribe(self, classOf[AvailableBalanceChanged])

  val commandBuffer = context.actorOf(Props(new CommandBuffer(nodeParams, register)))

  override def receive: Receive = main(Map.empty, new mutable.HashMap[PublicKey, mutable.Set[ShortChannelId]] with mutable.MultiMap[PublicKey, ShortChannelId])

  def main(channelUpdates: Map[ShortChannelId, OutgoingChannel], node2channels: mutable.HashMap[PublicKey, mutable.Set[ShortChannelId]] with mutable.MultiMap[PublicKey, ShortChannelId]): Receive = {

    case LocalChannelUpdate(_, channelId, shortChannelId, remoteNodeId, _, channelUpdate, commitments) =>
      log.debug(s"updating local channel info for channelId=$channelId shortChannelId=$shortChannelId remoteNodeId=$remoteNodeId channelUpdate={} commitments={}", channelUpdate, commitments)
      context become main(channelUpdates + (channelUpdate.shortChannelId -> OutgoingChannel(remoteNodeId, channelUpdate, commitments.availableBalanceForSendMsat)), node2channels.addBinding(remoteNodeId, channelUpdate.shortChannelId))

    case LocalChannelDown(_, channelId, shortChannelId, remoteNodeId) =>
      log.debug(s"removed local channel info for channelId=$channelId shortChannelId=$shortChannelId")
      context become main(channelUpdates - shortChannelId, node2channels.removeBinding(remoteNodeId, shortChannelId))

<<<<<<< HEAD
    case AvailableBalanceChanged(_, _, shortChannelId, localBalanceMsat, _) =>
=======
    case AvailableBalanceChanged(_, _, shortChannelId, _, availableBalanceForSendMsat) =>
>>>>>>> 0c9cd162
      val channelUpdates1 = channelUpdates.get(shortChannelId) match {
        case Some(c: OutgoingChannel) => channelUpdates + (shortChannelId -> c.copy(availableBalanceMsat = availableBalanceForSendMsat))
        case None => channelUpdates // we only consider the balance if we have the channel_update
      }
      context become main(channelUpdates1, node2channels)

    case ForwardAdd(add, canRedirect) =>
      log.debug(s"received forwarding request for htlc #${add.id} paymentHash=${add.paymentHash} from channelId=${add.channelId}")
      tryParsePacket(add, nodeParams.privateKey) match {
        case Success(p: FinalPayload) =>
          handleFinal(p) match {
            case Left(cmdFail) =>
              log.info(s"rejecting htlc #${add.id} paymentHash=${add.paymentHash} from channelId=${add.channelId} reason=${cmdFail.reason}")
              commandBuffer ! CommandBuffer.CommandSend(add.channelId, add.id, cmdFail)
            case Right(addHtlc) =>
              log.debug(s"forwarding htlc #${add.id} paymentHash=${add.paymentHash} to payment-handler")
              paymentHandler forward addHtlc
          }
        case Success(r: RelayPayload) =>
          val selectedShortChannelId = if (canRedirect) selectPreferredChannel(r, channelUpdates, node2channels) else r.payload.shortChannelId
          handleRelay(r, channelUpdates.get(selectedShortChannelId).map(_.channelUpdate)) match {
            case Left(cmdFail) =>
              log.info(s"rejecting htlc #${add.id} paymentHash=${add.paymentHash} from channelId=${add.channelId} to shortChannelId=${r.payload.shortChannelId} reason=${cmdFail.reason}")
              commandBuffer ! CommandBuffer.CommandSend(add.channelId, add.id, cmdFail)
            case Right(cmdAdd) =>
              log.info(s"forwarding htlc #${add.id} paymentHash=${add.paymentHash} from channelId=${add.channelId} to shortChannelId=$selectedShortChannelId")
              register ! Register.ForwardShortId(selectedShortChannelId, cmdAdd)
          }
        case Failure(t) =>
          log.warning(s"couldn't parse onion: reason=${t.getMessage}")
          val cmdFail = CMD_FAIL_MALFORMED_HTLC(add.id, Crypto.sha256(add.onionRoutingPacket), failureCode = FailureMessageCodecs.BADONION, commit = true)
          log.info(s"rejecting htlc #${add.id} paymentHash=${add.paymentHash} from channelId=${add.channelId} reason=malformed onionHash=${cmdFail.onionHash} failureCode=${cmdFail.failureCode}")
          commandBuffer ! CommandBuffer.CommandSend(add.channelId, add.id, cmdFail)
      }

    case Status.Failure(Register.ForwardShortIdFailure(Register.ForwardShortId(shortChannelId, CMD_ADD_HTLC(_, _, _, _, Some(add), _, _)))) =>
      log.warning(s"couldn't resolve downstream channel $shortChannelId, failing htlc #${add.id}")
      val cmdFail = CMD_FAIL_HTLC(add.id, Right(UnknownNextPeer), commit = true)
      commandBuffer ! CommandBuffer.CommandSend(add.channelId, add.id, cmdFail)

    case Status.Failure(AddHtlcFailed(_, paymentHash, _, Local(None), _, _)) =>
      // we sent the payment, but we probably restarted and the reference to the original sender was lost, we just publish the failure on the event stream
      context.system.eventStream.publish(PaymentFailed(paymentHash, Nil))

    case Status.Failure(AddHtlcFailed(_, _, error, Local(Some(sender)), _, _)) =>
      sender ! Status.Failure(error)

    case Status.Failure(AddHtlcFailed(_, paymentHash, error, Relayed(originChannelId, originHtlcId, _, _), channelUpdate_opt, originalCommand_opt)) =>
      originalCommand_opt match {
        case Some(cmd) if cmd.redirected && cmd.upstream_opt.isDefined => // cmd.upstream_opt.isDefined always true since origin = relayed
          // if it was redirected, we give it one more try with the original requested channel (meaning that the error returned will always be for the requested channel)
          log.info(s"retrying htlc #$originHtlcId paymentHash=$paymentHash from channelId=$originChannelId")
          self ! ForwardAdd(cmd.upstream_opt.get, canRedirect = false)
        case _ =>
          // otherwise we just return a failure
          val failure = (error, channelUpdate_opt) match {
            case (_: ExpiryTooSmall, Some(channelUpdate)) => ExpiryTooSoon(channelUpdate)
            case (_: ExpiryTooBig, _) => ExpiryTooFar
            case (_: InsufficientFunds, Some(channelUpdate)) => TemporaryChannelFailure(channelUpdate)
            case (_: TooManyAcceptedHtlcs, Some(channelUpdate)) => TemporaryChannelFailure(channelUpdate)
            case (_: ChannelUnavailable, Some(channelUpdate)) if !Announcements.isEnabled(channelUpdate.channelFlags) => ChannelDisabled(channelUpdate.messageFlags, channelUpdate.channelFlags, channelUpdate)
            case (_: ChannelUnavailable, None) => PermanentChannelFailure
            case (_: HtlcTimedout, _) => PermanentChannelFailure
            case _ => TemporaryNodeFailure
          }
          val cmdFail = CMD_FAIL_HTLC(originHtlcId, Right(failure), commit = true)
          log.info(s"rejecting htlc #$originHtlcId paymentHash=$paymentHash from channelId=$originChannelId reason=${cmdFail.reason}")
          commandBuffer ! CommandBuffer.CommandSend(originChannelId, originHtlcId, cmdFail)
      }

    case ForwardFulfill(fulfill, Local(None), add) =>
      val feesPaid = MilliSatoshi(0)
      context.system.eventStream.publish(PaymentSent(MilliSatoshi(add.amountMsat), feesPaid, add.paymentHash, fulfill.paymentPreimage, fulfill.channelId))
      // we sent the payment, but we probably restarted and the reference to the original sender was lost, we just publish the success on the event stream
      context.system.eventStream.publish(PaymentSucceeded(add.amountMsat, add.paymentHash, fulfill.paymentPreimage, Nil)) //

    case ForwardFulfill(fulfill, Local(Some(sender)), _) =>
      sender ! fulfill

    case ForwardFulfill(fulfill, Relayed(originChannelId, originHtlcId, amountMsatIn, amountMsatOut), add) =>
      val cmd = CMD_FULFILL_HTLC(originHtlcId, fulfill.paymentPreimage, commit = true)
      commandBuffer ! CommandBuffer.CommandSend(originChannelId, originHtlcId, cmd)
      context.system.eventStream.publish(PaymentRelayed(MilliSatoshi(amountMsatIn), MilliSatoshi(amountMsatOut), add.paymentHash, fromChannelId = originChannelId, toChannelId = fulfill.channelId))

    case ForwardFail(_, Local(None), add) =>
      // we sent the payment, but we probably restarted and the reference to the original sender was lost, we just publish the failure on the event stream
      context.system.eventStream.publish(PaymentFailed(add.paymentHash, Nil))

    case ForwardFail(fail, Local(Some(sender)), _) =>
      sender ! fail

    case ForwardFail(fail, Relayed(originChannelId, originHtlcId, _, _), _) =>
      val cmd = CMD_FAIL_HTLC(originHtlcId, Left(fail.reason), commit = true)
      commandBuffer ! CommandBuffer.CommandSend(originChannelId, originHtlcId, cmd)

    case ForwardFailMalformed(_, Local(None), add) =>
      // we sent the payment, but we probably restarted and the reference to the original sender was lost, we just publish the failure on the event stream
      context.system.eventStream.publish(PaymentFailed(add.paymentHash, Nil))

    case ForwardFailMalformed(fail, Local(Some(sender)), _) =>
      sender ! fail

    case ForwardFailMalformed(fail, Relayed(originChannelId, originHtlcId, _, _), _) =>
      val cmd = CMD_FAIL_MALFORMED_HTLC(originHtlcId, fail.onionHash, fail.failureCode, commit = true)
      commandBuffer ! CommandBuffer.CommandSend(originChannelId, originHtlcId, cmd)

    case ack: CommandBuffer.CommandAck => commandBuffer forward ack

    case "ok" => () // ignoring responses from channels
  }

}

object Relayer {
  def props(nodeParams: NodeParams, register: ActorRef, paymentHandler: ActorRef) = Props(classOf[Relayer], nodeParams, register, paymentHandler)

  case class OutgoingChannel(nextNodeId: PublicKey, channelUpdate: ChannelUpdate, availableBalanceMsat: Long)

  // @formatter:off
  sealed trait NextPayload
  case class FinalPayload(add: UpdateAddHtlc, payload: PerHopPayload) extends NextPayload
  case class RelayPayload(add: UpdateAddHtlc, payload: PerHopPayload, nextPacket: Sphinx.Packet) extends NextPayload {
    val relayFeeMsat = add.amountMsat - payload.amtToForward
    val expiryDelta = add.cltvExpiry - payload.outgoingCltvValue
  }
  // @formatter:on

  /**
    * Parse and decode the onion of a received htlc, and find out if the payment is to be relayed,
    * or if our node is the last one in the route
    *
    * @param add        incoming htlc
    * @param privateKey this node's private key
    * @return the payload for the next hop
    */
  def tryParsePacket(add: UpdateAddHtlc, privateKey: PrivateKey): Try[NextPayload] =
    Sphinx
      .parsePacket(privateKey, add.paymentHash, add.onionRoutingPacket)
      .flatMap {
        case Sphinx.ParsedPacket(payload, nextPacket, _) =>
          LightningMessageCodecs.perHopPayloadCodec.decode(BitVector(payload.data)) match {
            case Attempt.Successful(DecodeResult(perHopPayload, _)) if nextPacket.isLastPacket =>
              Success(FinalPayload(add, perHopPayload))
            case Attempt.Successful(DecodeResult(perHopPayload, _)) =>
              Success(RelayPayload(add, perHopPayload, nextPacket))
            case Attempt.Failure(cause) =>
              Failure(new RuntimeException(cause.messageWithContext))
          }
      }

  /**
    * Handle an incoming htlc when we are the last node
    *
    * @param finalPayload payload
    * @return either:
    *         - a CMD_FAIL_HTLC to be sent back upstream
    *         - an UpdateAddHtlc to forward
    */
  def handleFinal(finalPayload: FinalPayload): Either[CMD_FAIL_HTLC, UpdateAddHtlc] = {
    import finalPayload.add
    finalPayload.payload match {
      case PerHopPayload(_, finalAmountToForward, _) if finalAmountToForward > add.amountMsat =>
        Left(CMD_FAIL_HTLC(add.id, Right(FinalIncorrectHtlcAmount(add.amountMsat)), commit = true))
      case PerHopPayload(_, _, finalOutgoingCltvValue) if finalOutgoingCltvValue != add.cltvExpiry =>
        Left(CMD_FAIL_HTLC(add.id, Right(FinalIncorrectCltvExpiry(add.cltvExpiry)), commit = true))
      case _ =>
        Right(add)
    }
  }

  /**
    * Handle an incoming htlc when we are a relaying node
    *
    * @param relayPayload payload
    * @return either:
    *         - a CMD_FAIL_HTLC to be sent back upstream
    *         - a CMD_ADD_HTLC to propagate downstream
    */
  def handleRelay(relayPayload: RelayPayload, channelUpdate_opt: Option[ChannelUpdate])(implicit log: LoggingAdapter): Either[CMD_FAIL_HTLC, CMD_ADD_HTLC] = {
    import relayPayload._
    channelUpdate_opt match {
      case None =>
        Left(CMD_FAIL_HTLC(add.id, Right(UnknownNextPeer), commit = true))
      case Some(channelUpdate) if !Announcements.isEnabled(channelUpdate.channelFlags) =>
        Left(CMD_FAIL_HTLC(add.id, Right(ChannelDisabled(channelUpdate.messageFlags, channelUpdate.channelFlags, channelUpdate)), commit = true))
      case Some(channelUpdate) if payload.amtToForward < channelUpdate.htlcMinimumMsat =>
        Left(CMD_FAIL_HTLC(add.id, Right(AmountBelowMinimum(payload.amtToForward, channelUpdate)), commit = true))
      case Some(channelUpdate) if relayPayload.expiryDelta != channelUpdate.cltvExpiryDelta =>
        Left(CMD_FAIL_HTLC(add.id, Right(IncorrectCltvExpiry(payload.outgoingCltvValue, channelUpdate)), commit = true))
      case Some(channelUpdate) if relayPayload.relayFeeMsat < nodeFee(channelUpdate.feeBaseMsat, channelUpdate.feeProportionalMillionths, payload.amtToForward) =>
        Left(CMD_FAIL_HTLC(add.id, Right(FeeInsufficient(add.amountMsat, channelUpdate)), commit = true))
      case Some(channelUpdate) =>
        val isRedirected = (channelUpdate.shortChannelId != payload.shortChannelId) // we may decide to use another channel (to the same node) from the one requested
        Right(CMD_ADD_HTLC(payload.amtToForward, add.paymentHash, payload.outgoingCltvValue, nextPacket.serialize, upstream_opt = Some(add), commit = true, redirected = isRedirected))
    }
  }

  /**
    * Select a channel to the same node to the relay the payment to, that has the lowest balance and is compatible in
    * terms of fees, expiry_delta, etc.
    *
    * If no suitable channel is found we default to the originally requested channel.
    *
    * @param relayPayload
    * @param channelUpdates
    * @param node2channels
    * @param log
    * @return
    */
  def selectPreferredChannel(relayPayload: RelayPayload, channelUpdates: Map[ShortChannelId, OutgoingChannel], node2channels: mutable.Map[PublicKey, mutable.Set[ShortChannelId]] with mutable.MultiMap[PublicKey, ShortChannelId])(implicit log: LoggingAdapter): ShortChannelId = {
    import relayPayload.add
    val requestedShortChannelId = relayPayload.payload.shortChannelId
    log.debug(s"selecting next channel for htlc #{} paymentHash={} from channelId={} to requestedShortChannelId={}", add.id, add.paymentHash, add.channelId, requestedShortChannelId)
    // first we find out what is the next node
    channelUpdates.get(requestedShortChannelId) match {
      case Some(OutgoingChannel(nextNodeId, _, _)) =>
        log.debug(s"next hop for htlc #{} paymentHash={} is nodeId={}", add.id, add.paymentHash, nextNodeId)
        // then we retrieve all known channels to this node
        val candidateChannels = node2channels.get(nextNodeId).getOrElse(Set.empty[ShortChannelId])
        // and we filter keep the ones that are compatible with this payment (mainly fees, expiry delta)
        candidateChannels
          .map { shortChannelId =>
              val channelInfo_opt = channelUpdates.get(shortChannelId)
              val channelUpdate_opt = channelInfo_opt.map(_.channelUpdate)
              val relayResult = handleRelay(relayPayload, channelUpdate_opt)
              log.debug(s"candidate channel for htlc #${add.id} paymentHash=${add.paymentHash}: shortChannelId={} balanceMsat={} channelUpdate={} relayResult={}", shortChannelId, channelInfo_opt.map(_.availableBalanceMsat).getOrElse(""), channelUpdate_opt.getOrElse(""), relayResult)
              (shortChannelId, channelInfo_opt, relayResult)
          }
          .collect { case (shortChannelId, Some(channelInfo), Right(_)) => (shortChannelId, channelInfo.availableBalanceMsat) }
          .filter(_._2 > relayPayload.payload.amtToForward) // we only keep channels that have enough balance to handle this payment
          .toList // needed for ordering
          .sortBy(_._2) // we want to use the channel with the lowest available balance that can process the payment
          .headOption match {
          case Some((preferredShortChannelId, availableBalanceMsat)) if preferredShortChannelId != requestedShortChannelId =>
            log.info("replacing requestedShortChannelId={} by preferredShortChannelId={} with availableBalanceMsat={}", requestedShortChannelId, preferredShortChannelId, availableBalanceMsat)
            preferredShortChannelId
          case Some(_) =>
            // the requested short_channel_id is already our preferred channel
            requestedShortChannelId
          case None =>
            // no channel seem to work for this payment, we keep the requested channel id
            requestedShortChannelId
        }
      case _ => requestedShortChannelId // we don't have a channel_update for this short_channel_id
    }
  }
}<|MERGE_RESOLUTION|>--- conflicted
+++ resolved
@@ -76,13 +76,9 @@
       log.debug(s"removed local channel info for channelId=$channelId shortChannelId=$shortChannelId")
       context become main(channelUpdates - shortChannelId, node2channels.removeBinding(remoteNodeId, shortChannelId))
 
-<<<<<<< HEAD
-    case AvailableBalanceChanged(_, _, shortChannelId, localBalanceMsat, _) =>
-=======
-    case AvailableBalanceChanged(_, _, shortChannelId, _, availableBalanceForSendMsat) =>
->>>>>>> 0c9cd162
+    case AvailableBalanceChanged(_, _, shortChannelId, _, commitments) =>
       val channelUpdates1 = channelUpdates.get(shortChannelId) match {
-        case Some(c: OutgoingChannel) => channelUpdates + (shortChannelId -> c.copy(availableBalanceMsat = availableBalanceForSendMsat))
+        case Some(c: OutgoingChannel) => channelUpdates + (shortChannelId -> c.copy(availableBalanceMsat = commitments.availableBalanceForSendMsat))
         case None => channelUpdates // we only consider the balance if we have the channel_update
       }
       context become main(channelUpdates1, node2channels)
