--- conflicted
+++ resolved
@@ -22,13 +22,8 @@
 import fr.acinq.bitcoin.ByteVector32
 import fr.acinq.bitcoin.Crypto.PublicKey
 import fr.acinq.eclair._
-<<<<<<< HEAD
-import fr.acinq.eclair.channel.{AddHtlcFailed, CMD_ADD_HTLC, Register}
 import fr.acinq.eclair.blockchain.WatchEventSpentBasic
-import fr.acinq.eclair.channel._
-=======
-import fr.acinq.eclair.channel.{CMD_ADD_HTLC, Register}
->>>>>>> e11e3e0f
+import fr.acinq.eclair.channel.{BITCOIN_FUNDING_EXTERNAL_CHANNEL_SPENT, CMD_ADD_HTLC, Register}
 import fr.acinq.eclair.crypto.{Sphinx, TransportHandler}
 import fr.acinq.eclair.db.{OutgoingPayment, OutgoingPaymentStatus, PaymentsDb}
 import fr.acinq.eclair.payment.PaymentInitiator.SendPaymentRequest
@@ -176,7 +171,6 @@
       stay
 
     case Event(Status.Failure(t), WaitingForComplete(s, c, _, failures, _, ignoreNodes, ignoreChannels, hops)) =>
-<<<<<<< HEAD
       t match {
         case Register.ForwardShortIdFailure(fwd) =>
           // On Android we don't actively clean the routing table so we may have cases where we are not aware that a local public channel as in fact been closed
@@ -188,8 +182,7 @@
           goto(WAITING_FOR_ROUTE) using WaitingForRoute(s, c, failures)
         case _ =>
           if (failures.size + 1 >= c.maxAttempts) {
-            paymentsDb.updateOutgoingPayment(id, OutgoingPaymentStatus.FAILED)
-            reply(s, PaymentFailed(id, c.paymentHash, failures :+ LocalFailure(t)))
+            progressHandler.onFailure(s, PaymentFailed(id, c.paymentHash, failures :+ LocalFailure(t)))(context)
             stop(FSM.Normal)
           } else {
             log.info(s"received an error message from local, trying to use a different channel (failure=${t.getMessage})")
@@ -197,17 +190,8 @@
             router ! RouteRequest(nodeParams.nodeId, c.targetNodeId, c.finalPayload.amount, c.assistedRoutes, ignoreNodes, ignoreChannels + faultyChannel, c.routeParams)
             goto(WAITING_FOR_ROUTE) using WaitingForRoute(s, c, failures :+ LocalFailure(t))
           }
-=======
-      if (failures.size + 1 >= c.maxAttempts) {
-        progressHandler.onFailure(s, PaymentFailed(id, c.paymentHash, failures :+ LocalFailure(t)))(context)
-        stop(FSM.Normal)
-      } else {
-        log.info(s"received an error message from local, trying to use a different channel (failure=${t.getMessage})")
-        val faultyChannel = ChannelDesc(hops.head.lastUpdate.shortChannelId, hops.head.nodeId, hops.head.nextNodeId)
-        router ! RouteRequest(nodeParams.nodeId, c.targetNodeId, c.finalPayload.amount, c.assistedRoutes, ignoreNodes, ignoreChannels + faultyChannel, c.routeParams)
-        goto(WAITING_FOR_ROUTE) using WaitingForRoute(s, c, failures :+ LocalFailure(t))
->>>>>>> e11e3e0f
       }
+
   }
 
   whenUnhandled {
