--- conflicted
+++ resolved
@@ -15,30 +15,10 @@
 import akka.http.scaladsl.server.directives.{Credentials, LoggingMagnet}
 import akka.stream.{ActorMaterializer, OverflowStrategy}
 import akka.stream.scaladsl.{BroadcastHub, Flow, Keep, Source}
-<<<<<<< HEAD
-import akka.util.Timeout
-import de.heikoseeberger.akkahttpjson4s.Json4sSupport
-import de.heikoseeberger.akkahttpjson4s.Json4sSupport.ShouldWritePretty
-import fr.acinq.bitcoin.Crypto.PublicKey
-import fr.acinq.bitcoin.{BinaryData, MilliSatoshi, Satoshi}
-import fr.acinq.eclair.channel._
-import fr.acinq.eclair.io.Peer.{GetPeerInfo, PeerInfo}
-import fr.acinq.eclair.io.{NodeURI, Peer}
-import fr.acinq.eclair.payment.PaymentLifecycle._
-import fr.acinq.eclair.payment._
-import fr.acinq.eclair.router.{ChannelDesc, RouteRequest, RouteResponse, Router}
-import fr.acinq.eclair.wire.{ChannelAnnouncement, ChannelUpdate, NodeAddress, NodeAnnouncement}
-import fr.acinq.eclair.{Kit, ShortChannelId, feerateByte2Kw, randomBytes}
-import grizzled.slf4j.Logging
-import org.json4s.JsonAST.{JBool, JInt, JString}
-import org.json4s.jackson.Serialization
-import org.json4s.{JValue, ShortTypeHints, jackson}
-=======
 import fr.acinq.eclair.io.NodeURI
 import fr.acinq.eclair.payment.{PaymentLifecycle, PaymentReceived, PaymentRequest}
 import grizzled.slf4j.Logging
 import scodec.bits.ByteVector
->>>>>>> fafda93e
 
 import scala.concurrent.{ExecutionContext, Future}
 import scala.concurrent.duration._
@@ -52,14 +32,7 @@
   import JsonSupport.formats
   import JsonSupport.serialization
 
-<<<<<<< HEAD
-  implicit val serialization = jackson.Serialization
-  implicit val formats = org.json4s.DefaultFormats + new BinaryDataSerializer + new UInt64Serializer + new MilliSatoshiSerializer + new ShortChannelIdSerializer + new StateSerializer + new ShaChainSerializer + new PublicKeySerializer + new PrivateKeySerializer + new ScalarSerializer + new PointSerializer + new TransactionSerializer + new TransactionWithInputInfoSerializer + new InetSocketAddressSerializer + new OutPointSerializer + new OutPointKeySerializer + new InputInfoSerializer + new ColorSerializer + new RouteResponseSerializer + new ThrowableSerializer + new FailureMessageSerializer + new NodeAddressSerializer + new DirectionSerializer + new PaymentRequestSerializer
-  implicit val timeout = Timeout(60 seconds)
-  implicit val shouldWritePretty: ShouldWritePretty = ShouldWritePretty.True
-=======
   def password: String
->>>>>>> fafda93e
 
   val eclairApi: Eclair
 
@@ -121,214 +94,6 @@
         handleRejections(apiRejectionHandler){
           withRequestTimeoutResponse(timeoutResponse) {
             authenticateBasicAsync(realm = "Access restricted", userPassAuthenticator) { _ =>
-<<<<<<< HEAD
-              pathSingleSlash {
-                post {
-                  entity(as[JsonRPCBody]) {
-                    req =>
-                      val kit = appKit
-                      import kit._
-
-                      req.method match {
-                        // utility methods
-                        case "getinfo" => completeRpcFuture(req.id, getInfoResponse)
-                        case "help" => completeRpc(req.id, help)
-
-                        // channel lifecycle methods
-                        case "connect" => req.params match {
-                          case JString(pubkey) :: JString(host) :: JInt(port) :: Nil =>
-                            completeRpcFuture(req.id, (switchboard ? Peer.Connect(NodeURI.parse(s"$pubkey@$host:$port"))).mapTo[String])
-                          case JString(uri) :: Nil =>
-                            completeRpcFuture(req.id, (switchboard ? Peer.Connect(NodeURI.parse(uri))).mapTo[String])
-                          case _ => reject(UnknownParamsRejection(req.id, "[nodeId@host:port] or [nodeId, host, port]"))
-                        }
-                        case "open" => req.params match {
-                          case JString(nodeId) :: JInt(fundingSatoshis) :: Nil =>
-                            completeRpcFuture(req.id, (switchboard ? Peer.OpenChannel(PublicKey(nodeId), Satoshi(fundingSatoshis.toLong), MilliSatoshi(0), fundingTxFeeratePerKw_opt = None, channelFlags = None)).mapTo[String])
-                          case JString(nodeId) :: JInt(fundingSatoshis) :: JInt(pushMsat) :: Nil =>
-                            completeRpcFuture(req.id, (switchboard ? Peer.OpenChannel(PublicKey(nodeId), Satoshi(fundingSatoshis.toLong), MilliSatoshi(pushMsat.toLong), channelFlags = None, fundingTxFeeratePerKw_opt = None)).mapTo[String])
-                          case JString(nodeId) :: JInt(fundingSatoshis) :: JInt(pushMsat) :: JInt(fundingFeerateSatPerByte) :: Nil =>
-                            completeRpcFuture(req.id, (switchboard ? Peer.OpenChannel(PublicKey(nodeId), Satoshi(fundingSatoshis.toLong), MilliSatoshi(pushMsat.toLong), fundingTxFeeratePerKw_opt = Some(feerateByte2Kw(fundingFeerateSatPerByte.toLong)), channelFlags = None)).mapTo[String])
-                          case JString(nodeId) :: JInt(fundingSatoshis) :: JInt(pushMsat) :: JInt(fundingFeerateSatPerByte) :: JInt(flags) :: Nil =>
-                            completeRpcFuture(req.id, (switchboard ? Peer.OpenChannel(PublicKey(nodeId), Satoshi(fundingSatoshis.toLong), MilliSatoshi(pushMsat.toLong), fundingTxFeeratePerKw_opt = Some(feerateByte2Kw(fundingFeerateSatPerByte.toLong)), channelFlags = Some(flags.toByte))).mapTo[String])
-                          case _ => reject(UnknownParamsRejection(req.id, s"[nodeId, fundingSatoshis], [nodeId, fundingSatoshis, pushMsat], [nodeId, fundingSatoshis, pushMsat, feerateSatPerByte] or [nodeId, fundingSatoshis, pushMsat, feerateSatPerByte, flag]"))
-                        }
-                        case "close" => req.params match {
-                          case JString(identifier) :: Nil => completeRpcFuture(req.id, sendToChannel(identifier, CMD_CLOSE(scriptPubKey = None)).mapTo[String])
-                          case JString(identifier) :: JString(scriptPubKey) :: Nil => completeRpcFuture(req.id, sendToChannel(identifier, CMD_CLOSE(scriptPubKey = Some(scriptPubKey))).mapTo[String])
-                          case _ => reject(UnknownParamsRejection(req.id, "[channelId] or [channelId, scriptPubKey]"))
-                        }
-                        case "forceclose" => req.params match {
-                          case JString(identifier) :: Nil => completeRpcFuture(req.id, sendToChannel(identifier, CMD_FORCECLOSE).mapTo[String])
-                          case _ => reject(UnknownParamsRejection(req.id, "[channelId]"))
-                        }
-                        case "updaterelayfee" => req.params match {
-                          case JString(identifier) :: JInt(feeBaseMsat) :: JInt(feeProportionalMillionths) :: Nil =>
-                            completeRpcFuture(req.id, sendToChannel(identifier, CMD_UPDATE_RELAY_FEE(feeBaseMsat.toLong, feeProportionalMillionths.toLong)).mapTo[String])
-                          case JString(identifier) :: JString(feeBaseMsat) :: JString(feeProportionalMillionths) :: Nil =>
-                            completeRpcFuture(req.id, sendToChannel(identifier, CMD_UPDATE_RELAY_FEE(feeBaseMsat.toLong, feeProportionalMillionths.toLong)).mapTo[String])
-                          case _ => reject(UnknownParamsRejection(req.id, "[channelId] [feeBaseMsat] [feeProportionalMillionths]"))
-                        }
-                        // local network methods
-                        case "peers" => completeRpcFuture(req.id, for {
-                          peers <- (switchboard ? 'peers).mapTo[Iterable[ActorRef]]
-                          peerinfos <- Future.sequence(peers.map(peer => (peer ? GetPeerInfo).mapTo[PeerInfo]))
-                        } yield peerinfos)
-                        case "channels" => req.params match {
-                          case Nil =>
-                            val f = for {
-                              channels_id <- (register ? 'channels).mapTo[Map[BinaryData, ActorRef]].map(_.keys)
-                              channels <- Future.sequence(channels_id.map(channel_id => sendToChannel(channel_id.toString(), CMD_GETINFO).mapTo[RES_GETINFO]))
-                            } yield channels
-                            completeRpcFuture(req.id, f)
-                          case JString(remoteNodeId) :: Nil => Try(PublicKey(remoteNodeId)) match {
-                            case Success(pk) =>
-                              val f = for {
-                                channels_id <- (register ? 'channelsTo).mapTo[Map[BinaryData, PublicKey]].map(_.filter(_._2 == pk).keys)
-                                channels <- Future.sequence(channels_id.map(channel_id => sendToChannel(channel_id.toString(), CMD_GETINFO).mapTo[RES_GETINFO]))
-                              } yield channels
-                              completeRpcFuture(req.id, f)
-                            case Failure(_) => reject(RpcValidationRejection(req.id, s"invalid remote node id '$remoteNodeId'"))
-                          }
-                          case _ => reject(UnknownParamsRejection(req.id, "no arguments or [remoteNodeId]"))
-                        }
-                        case "channel" => req.params match {
-                          case JString(identifier) :: Nil => completeRpcFuture(req.id, sendToChannel(identifier, CMD_GETINFO).mapTo[RES_GETINFO])
-                          case _ => reject(UnknownParamsRejection(req.id, "[channelId]"))
-                        }
-
-                        // global network methods
-                        case "allnodes" => completeRpcFuture(req.id, (router ? 'nodes).mapTo[Iterable[NodeAnnouncement]])
-                        case "allchannels" => completeRpcFuture(req.id, (router ? 'channels).mapTo[Iterable[ChannelAnnouncement]].map(_.map(c => ChannelDesc(c.shortChannelId, c.nodeId1, c.nodeId2))))
-                        case "allupdates" => req.params match {
-                          case JString(nodeId) :: Nil => Try(PublicKey(nodeId)) match {
-                            case Success(pk) => completeRpcFuture(req.id, (router ? 'updatesMap).mapTo[Map[ChannelDesc, ChannelUpdate]].map(_.filter(e => e._1.a == pk || e._1.b == pk).values))
-                            case Failure(_) => reject(RpcValidationRejection(req.id, s"invalid remote node id '$nodeId'"))
-                          }
-                          case _ => completeRpcFuture(req.id, (router ? 'updates).mapTo[Iterable[ChannelUpdate]])
-                        }
-
-                        // payment methods
-                        case "receive" => req.params match {
-                          // only the payment description is given: user may want to generate a donation payment request
-                          case JString(description) :: Nil =>
-                            completeRpcFuture(req.id, (paymentHandler ? ReceivePayment(None, description)).mapTo[PaymentRequest].map(PaymentRequest.write))
-                          // the amount is now given with the description
-                          case JInt(amountMsat) :: JString(description) :: Nil =>
-                            completeRpcFuture(req.id, (paymentHandler ? ReceivePayment(Some(MilliSatoshi(amountMsat.toLong)), description)).mapTo[PaymentRequest].map(PaymentRequest.write))
-                          case JInt(amountMsat) :: JString(description) :: JInt(expirySeconds) :: Nil =>
-                            completeRpcFuture(req.id, (paymentHandler ? ReceivePayment(Some(MilliSatoshi(amountMsat.toLong)), description, Some(expirySeconds.toLong))).mapTo[PaymentRequest].map(PaymentRequest.write))
-                          case JString(description) :: JInt(expirySeconds) :: JString(fallbackAddress) :: Nil =>
-                            val isFallbackAddressCorrect = Try(fr.acinq.eclair.addressToPublicKeyScript(fallbackAddress, nodeParams.chainHash)).isSuccess
-                            if (!isFallbackAddressCorrect) reject(RpcValidationRejection(req.id, s"invalid fallback address '$fallbackAddress'"))
-                            else completeRpcFuture(req.id, (paymentHandler ? ReceivePayment(None, description, Some(expirySeconds.toLong), Nil, Some(fallbackAddress))).mapTo[PaymentRequest].map(PaymentRequest.write))
-                          case JInt(amountMsat) :: JString(description) :: JInt(expirySeconds) :: JString(fallbackAddress) :: Nil =>
-                            val isFallbackAddressCorrect = Try(fr.acinq.eclair.addressToPublicKeyScript(fallbackAddress, nodeParams.chainHash)).isSuccess
-                            if (!isFallbackAddressCorrect) reject(RpcValidationRejection(req.id, s"invalid fallback address '$fallbackAddress'"))
-                            else completeRpcFuture(req.id, (paymentHandler ? ReceivePayment(Some(MilliSatoshi(amountMsat.toLong)), description, Some(expirySeconds.toLong), Nil, Some(fallbackAddress))).mapTo[PaymentRequest].map(PaymentRequest.write))
-                          case _ => reject(UnknownParamsRejection(req.id, "[description] or [amount, description] or [amount, description, expiryDuration]"))
-                        }
-
-                        // checkinvoice deprecated.
-                        case "parseinvoice" | "checkinvoice" => req.params match {
-                          case JString(paymentRequest) :: Nil => Try(PaymentRequest.read(paymentRequest)) match {
-                            case Success(pr) => completeRpc(req.id, pr)
-                            case Failure(t) => reject(RpcValidationRejection(req.id, s"invalid payment request ${t.getMessage}"))
-                          }
-                          case _ => reject(UnknownParamsRejection(req.id, "[payment_request]"))
-                        }
-
-                        case "findroute" => req.params match {
-                          case JString(nodeId) :: JInt(amountMsat) :: Nil if nodeId.length() == 66 => Try(PublicKey(nodeId)) match {
-                            case Success(pk) => completeRpcFuture(req.id, (router ? RouteRequest(appKit.nodeParams.nodeId, pk, amountMsat.toLong)).mapTo[RouteResponse])
-                            case Failure(_) => reject(RpcValidationRejection(req.id, s"invalid nodeId hash '$nodeId'"))
-                          }
-                          case JString(paymentRequest) :: Nil => Try(PaymentRequest.read(paymentRequest)) match {
-                            case Success(PaymentRequest(_, Some(amountMsat), _, nodeId, _, _)) => completeRpcFuture(req.id, (router ? RouteRequest(appKit.nodeParams.nodeId, nodeId, amountMsat.toLong)).mapTo[RouteResponse])
-                            case Success(_) => reject(RpcValidationRejection(req.id, s"payment request is missing amount, please specify it"))
-                            case Failure(t) => reject(RpcValidationRejection(req.id, s"invalid payment request ${t.getLocalizedMessage}"))
-                          }
-                          case JString(paymentRequest) :: JInt(amountMsat) :: Nil => Try(PaymentRequest.read(paymentRequest)) match {
-                            case Success(PaymentRequest(_, None, _, nodeId, _, _)) => completeRpcFuture(req.id, (router ? RouteRequest(appKit.nodeParams.nodeId, nodeId, amountMsat.toLong)).mapTo[RouteResponse])
-                            case Success(_) => reject(RpcValidationRejection(req.id, s"amount was specified both in payment request and api call"))
-                            case Failure(t) => reject(RpcValidationRejection(req.id, s"invalid payment request ${t.getLocalizedMessage}"))
-                          }
-                          case _ => reject(UnknownParamsRejection(req.id, "[payment_request] or [payment_request, amountMsat] or [nodeId, amountMsat]"))
-                        }
-
-                        case "send" => req.params match {
-                          // user manually sets the payment information
-                          case JInt(amountMsat) :: JString(paymentHash) :: JString(nodeId) :: Nil =>
-                            (Try(BinaryData(paymentHash)), Try(PublicKey(nodeId))) match {
-                              case (Success(ph), Success(pk)) => completeRpcFuture(req.id, (paymentInitiator ?
-                                SendPayment(amountMsat.toLong, ph, pk)).mapTo[PaymentResult].map {
-                                case s: PaymentSucceeded => s
-                                case f: PaymentFailed => f.copy(failures = PaymentLifecycle.transformForUser(f.failures))
-                              })
-                              case (Failure(_), _) => reject(RpcValidationRejection(req.id, s"invalid payment hash '$paymentHash'"))
-                              case _ => reject(RpcValidationRejection(req.id, s"invalid node id '$nodeId'"))
-                            }
-                          // user gives a Lightning payment request
-                          case JString(paymentRequest) :: rest => Try(PaymentRequest.read(paymentRequest)) match {
-                            case Success(pr) =>
-                              // setting the payment amount
-                              val amount_msat: Long = (pr.amount, rest) match {
-                                // optional amount always overrides the amount in the payment request
-                                case (_, JInt(amount_msat_override) :: Nil) => amount_msat_override.toLong
-                                case (Some(amount_msat_pr), _) => amount_msat_pr.amount
-                                case _ => throw new RuntimeException("you must manually specify an amount for this payment request")
-                              }
-                              logger.debug(s"api call for sending payment with amount_msat=$amount_msat")
-                              // optional cltv expiry
-                              val sendPayment = pr.minFinalCltvExpiry match {
-                                case None => SendPayment(amount_msat, pr.paymentHash, pr.nodeId)
-                                case Some(minFinalCltvExpiry) => SendPayment(amount_msat, pr.paymentHash, pr.nodeId, assistedRoutes = Nil, minFinalCltvExpiry)
-                              }
-                              completeRpcFuture(req.id, (paymentInitiator ? sendPayment).mapTo[PaymentResult].map {
-                                case s: PaymentSucceeded => s
-                                case f: PaymentFailed => f.copy(failures = PaymentLifecycle.transformForUser(f.failures))
-                              })
-                            case _ => reject(RpcValidationRejection(req.id, s"payment request is not valid"))
-                          }
-                          case _ => reject(UnknownParamsRejection(req.id, "[amountMsat, paymentHash, nodeId or [paymentRequest] or [paymentRequest, amountMsat]"))
-                        }
-
-                        // check received payments
-                        case "checkpayment" => req.params match {
-                          case JString(identifier) :: Nil => extractPaymentHash(identifier) match {
-                            case Success(hash) => completeRpcFuture(req.id, (paymentHandler ? CheckPayment(hash)).map(found => new JBool(found.asInstanceOf[Boolean])))
-                            case _ => completeRpcFuture(req.id, Future.failed(new IllegalArgumentException("payment identifier must be a payment request or a payment hash")))
-                          }
-                          case _ => reject(UnknownParamsRejection(req.id, "[paymentHash] or [paymentRequest]"))
-                        }
-
-                        // retrieve audit events
-                        case "audit" =>
-                          val (from, to) = req.params match {
-                            case JInt(from) :: JInt(to) :: Nil => (from.toLong, to.toLong)
-                            case _ => (0L, Long.MaxValue)
-                          }
-                          completeRpcFuture(req.id, Future(AuditResponse(
-                            sent = nodeParams.auditDb.listSent(from, to),
-                            received = nodeParams.auditDb.listReceived(from, to),
-                            relayed = nodeParams.auditDb.listRelayed(from, to))
-                          ))
-
-                        case "networkfees" =>
-                          val (from, to) = req.params match {
-                            case JInt(from) :: JInt(to) :: Nil => (from.toLong, to.toLong)
-                            case _ => (0L, Long.MaxValue)
-                          }
-                          completeRpcFuture(req.id, Future(nodeParams.auditDb.listNetworkFees(from, to)))
-
-                        // retrieve fee stats
-                        case "channelstats" => completeRpcFuture(req.id, Future(nodeParams.auditDb.stats))
-
-
-                        // method name was not found
-                        case _ => reject(UnknownMethodRejection(req.id))
-                      }
-=======
               post {
                 path("getinfo") {
                   complete(eclairApi.getInfoResponse())
@@ -446,7 +211,6 @@
                   } ~
                   path("ws") {
                     handleWebSocketMessages(makeSocketHandler)
->>>>>>> fafda93e
                   }
               }
             }
@@ -454,49 +218,6 @@
         }
       }
     }
-<<<<<<< HEAD
-
-  def getInfoResponse: Future[GetInfoResponse]
-
-  private def extractPaymentHash(identifier: String) = Try(PaymentRequest.read(identifier).paymentHash) orElse Try(BinaryData(identifier))
-
-  def makeSocketHandler(system: ActorSystem)(implicit materializer: ActorMaterializer): Flow[Message, TextMessage.Strict, NotUsed] = {
-
-    // create a flow transforming a queue of string -> string
-    val (flowInput, flowOutput) = Source.queue[String](10, OverflowStrategy.dropTail).toMat(BroadcastHub.sink[String])(Keep.both).run()
-
-    val _formats = formats
-
-    // register an actor that feeds the queue on payment related events
-    system.actorOf(Props(new Actor {
-
-      implicit val formats = _formats.withTypeHintFieldName("type") +
-        ShortTypeHints(List(
-          classOf[PaymentSent],
-          classOf[PaymentRelayed],
-          classOf[PaymentReceived],
-          classOf[PaymentSettlingOnChain],
-          classOf[PaymentFailed]))
-
-      override def preStart: Unit = {
-        context.system.eventStream.subscribe(self, classOf[PaymentFailed])
-        context.system.eventStream.subscribe(self, classOf[PaymentEvent])
-      }
-
-      def receive: Receive = {
-        case message: PaymentFailed => flowInput.offer(Serialization write message)
-        case message: PaymentEvent => flowInput.offer(Serialization write message)
-        case other => logger.info(s"Unexpected ws message: $other")
-      }
-
-    }))
-
-    Flow[Message]
-      .mapConcat(_ => Nil) // Ignore heartbeats and other data from the client
-      .merge(flowOutput) // Stream the data we want to the client
-      .map(TextMessage.apply)
-=======
->>>>>>> fafda93e
   }
 
 
