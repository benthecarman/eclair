/*
 * Copyright 2019 ACINQ SAS
 *
 * Licensed under the Apache License, Version 2.0 (the "License");
 * you may not use this file except in compliance with the License.
 * You may obtain a copy of the License at
 *
 *     http://www.apache.org/licenses/LICENSE-2.0
 *
 * Unless required by applicable law or agreed to in writing, software
 * distributed under the License is distributed on an "AS IS" BASIS,
 * WITHOUT WARRANTIES OR CONDITIONS OF ANY KIND, either express or implied.
 * See the License for the specific language governing permissions and
 * limitations under the License.
 */

package fr.acinq.eclair.wire

import java.util.UUID

import akka.actor.ActorRef
import fr.acinq.bitcoin.DeterministicWallet.{ExtendedPrivateKey, KeyPath}
import fr.acinq.bitcoin.{ByteVector32, ByteVector64, Crypto, OutPoint, Transaction, TxOut}
import fr.acinq.eclair.channel._
import fr.acinq.eclair.crypto.ShaChain
import fr.acinq.eclair.payment.Origin
import fr.acinq.eclair.payment.Origin.{Relayed, Local}
import fr.acinq.eclair.transactions.Transactions._
import fr.acinq.eclair.transactions._
import fr.acinq.eclair.wire.CommonCodecs._
import fr.acinq.eclair.wire.LightningMessageCodecs._
import grizzled.slf4j.Logging
import scodec.bits.BitVector
import scodec.codecs._
import scodec.{Attempt, Codec}

import scala.compat.Platform
import scala.concurrent.duration._

/**
 * Created by PM on 02/06/2017.
 */
object ChannelCodecs extends Logging {

  val keyPathCodec: Codec[KeyPath] = ("path" | listOfN(uint16, uint32)).xmap[KeyPath](l => new KeyPath(l), keyPath => keyPath.path.toList).as[KeyPath]

  val extendedPrivateKeyCodec: Codec[ExtendedPrivateKey] = (
    ("secretkeybytes" | bytes32) ::
      ("chaincode" | bytes32) ::
      ("depth" | uint16) ::
      ("path" | keyPathCodec) ::
      ("parent" | int64)).as[ExtendedPrivateKey]

  val channelVersionCodec: Codec[ChannelVersion] = discriminatorWithDefault[ChannelVersion](
    discriminator = discriminated[ChannelVersion].by(byte)
      .typecase(0x01, bits(ChannelVersion.LENGTH_BITS).as[ChannelVersion])
    // NB: 0x02 and 0x03 are *reserved* for backward compatibility reasons
    ,
    fallback = provide(ChannelVersion.ZEROES) // README: DO NOT CHANGE THIS !! old channels don't have a channel version
    // field and don't support additional features which is why all bits are set to 0.
  )

  def localParamsCodec(channelVersion: ChannelVersion): Codec[LocalParams] = (
    ("nodeId" | publicKey) ::
      ("channelPath" | keyPathCodec) ::
      ("dustLimit" | satoshi) ::
      ("maxHtlcValueInFlightMsat" | uint64) ::
      ("channelReserve" | satoshi) ::
      ("htlcMinimum" | millisatoshi) ::
      ("toSelfDelay" | cltvExpiryDelta) ::
      ("maxAcceptedHtlcs" | uint16) ::
      ("isFunder" | bool) ::
      ("defaultFinalScriptPubKey" | varsizebinarydata) ::
      ("localPaymentBasepoint" | optional(provide(channelVersion.isSet(ChannelVersion.USE_STATIC_REMOTEKEY_BIT)), publicKey)) ::
      ("globalFeatures" | varsizebinarydata) ::
      ("localFeatures" | varsizebinarydata)).as[LocalParams]

  val remoteParamsCodec: Codec[RemoteParams] = (
    ("nodeId" | publicKey) ::
      ("dustLimit" | satoshi) ::
      ("maxHtlcValueInFlightMsat" | uint64) ::
      ("channelReserve" | satoshi) ::
      ("htlcMinimum" | millisatoshi) ::
      ("toSelfDelay" | cltvExpiryDelta) ::
      ("maxAcceptedHtlcs" | uint16) ::
      ("fundingPubKey" | publicKey) ::
      ("revocationBasepoint" | publicKey) ::
      ("paymentBasepoint" | publicKey) ::
      ("delayedPaymentBasepoint" | publicKey) ::
      ("htlcBasepoint" | publicKey) ::
      ("globalFeatures" | varsizebinarydata) ::
      ("localFeatures" | varsizebinarydata)).as[RemoteParams]

  val directionCodec: Codec[Direction] = Codec[Direction](
    (dir: Direction) => bool.encode(dir == IN),
    (wire: BitVector) => bool.decode(wire).map(_.map(b => if (b) IN else OUT))
  )

  val htlcCodec: Codec[DirectedHtlc] = (
    ("direction" | directionCodec) ::
      ("add" | updateAddHtlcCodec)).as[DirectedHtlc]

  def setCodec[T](codec: Codec[T]): Codec[Set[T]] = Codec[Set[T]](
    (elems: Set[T]) => listOfN(uint16, codec).encode(elems.toList),
    (wire: BitVector) => listOfN(uint16, codec).decode(wire).map(_.map(_.toSet))
  )

  val commitmentSpecCodec: Codec[CommitmentSpec] = (
    ("htlcs" | setCodec(htlcCodec)) ::
      ("feeratePerKw" | uint32) ::
      ("toLocal" | millisatoshi) ::
      ("toRemote" | millisatoshi)).as[CommitmentSpec]

  val outPointCodec: Codec[OutPoint] = variableSizeBytes(uint16, bytes.xmap(d => OutPoint.read(d.toArray), d => OutPoint.write(d)))

  val txOutCodec: Codec[TxOut] = variableSizeBytes(uint16, bytes.xmap(d => TxOut.read(d.toArray), d => TxOut.write(d)))

  val txCodec: Codec[Transaction] = variableSizeBytes(uint16, bytes.xmap(d => Transaction.read(d.toArray), d => Transaction.write(d)))

  val inputInfoCodec: Codec[InputInfo] = (
    ("outPoint" | outPointCodec) ::
      ("txOut" | txOutCodec) ::
      ("redeemScript" | varsizebinarydata)).as[InputInfo]

  val txWithInputInfoCodec: Codec[TransactionWithInputInfo] = discriminated[TransactionWithInputInfo].by(uint16)
    .typecase(0x01, (("inputInfo" | inputInfoCodec) :: ("tx" | txCodec)).as[CommitTx])
    .typecase(0x02, (("inputInfo" | inputInfoCodec) :: ("tx" | txCodec) :: ("paymentHash" | bytes32)).as[HtlcSuccessTx])
    .typecase(0x03, (("inputInfo" | inputInfoCodec) :: ("tx" | txCodec)).as[HtlcTimeoutTx])
    .typecase(0x04, (("inputInfo" | inputInfoCodec) :: ("tx" | txCodec)).as[ClaimHtlcSuccessTx])
    .typecase(0x05, (("inputInfo" | inputInfoCodec) :: ("tx" | txCodec)).as[ClaimHtlcTimeoutTx])
    .typecase(0x06, (("inputInfo" | inputInfoCodec) :: ("tx" | txCodec)).as[ClaimP2WPKHOutputTx])
    .typecase(0x07, (("inputInfo" | inputInfoCodec) :: ("tx" | txCodec)).as[ClaimDelayedOutputTx])
    .typecase(0x08, (("inputInfo" | inputInfoCodec) :: ("tx" | txCodec)).as[MainPenaltyTx])
    .typecase(0x09, (("inputInfo" | inputInfoCodec) :: ("tx" | txCodec)).as[HtlcPenaltyTx])
    .typecase(0x10, (("inputInfo" | inputInfoCodec) :: ("tx" | txCodec)).as[ClosingTx])

  // this is a backward compatible codec (we used to store the sig as DER encoded), now we store it as 64-bytes
  val sig64OrDERCodec: Codec[ByteVector64] = Codec[ByteVector64](
    (value: ByteVector64) => bytes(64).encode(value),
    (wire: BitVector) => bytes.decode(wire).map(_.map {
      case bin64 if bin64.size == 64 => ByteVector64(bin64)
      case der => Crypto.der2compact(der)
    })
  )

  val htlcTxAndSigsCodec: Codec[HtlcTxAndSigs] = (
    ("txinfo" | txWithInputInfoCodec) ::
      ("localSig" | variableSizeBytes(uint16, sig64OrDERCodec)) :: // we store as variable length for historical purposes (we used to store as DER encoded)
      ("remoteSig" | variableSizeBytes(uint16, sig64OrDERCodec))).as[HtlcTxAndSigs]

  val publishableTxsCodec: Codec[PublishableTxs] = (
    ("commitTx" | (("inputInfo" | inputInfoCodec) :: ("tx" | txCodec)).as[CommitTx]) ::
      ("htlcTxsAndSigs" | listOfN(uint16, htlcTxAndSigsCodec))).as[PublishableTxs]

  val localCommitCodec: Codec[LocalCommit] = (
    ("index" | uint64overflow) ::
      ("spec" | commitmentSpecCodec) ::
      ("publishableTxs" | publishableTxsCodec)).as[LocalCommit]

  val remoteCommitCodec: Codec[RemoteCommit] = (
    ("index" | uint64overflow) ::
      ("spec" | commitmentSpecCodec) ::
      ("txid" | bytes32) ::
      ("remotePerCommitmentPoint" | publicKey)).as[RemoteCommit]

  val updateMessageCodec: Codec[UpdateMessage] = lightningMessageCodec.narrow(f => Attempt.successful(f.asInstanceOf[UpdateMessage]), g => g)

  val localChangesCodec: Codec[LocalChanges] = (
    ("proposed" | listOfN(uint16, updateMessageCodec)) ::
      ("signed" | listOfN(uint16, updateMessageCodec)) ::
      ("acked" | listOfN(uint16, updateMessageCodec))).as[LocalChanges]

  val remoteChangesCodec: Codec[RemoteChanges] = (
    ("proposed" | listOfN(uint16, updateMessageCodec)) ::
      ("acked" | listOfN(uint16, updateMessageCodec)) ::
      ("signed" | listOfN(uint16, updateMessageCodec))).as[RemoteChanges]

  val waitingForRevocationCodec: Codec[WaitingForRevocation] = (
    ("nextRemoteCommit" | remoteCommitCodec) ::
      ("sent" | commitSigCodec) ::
      ("sentAfterLocalCommitIndex" | uint64overflow) ::
      ("reSignAsap" | bool)).as[WaitingForRevocation]

  val localCodec: Codec[Local] = (
    ("id" | uuid) ::
      ("sender" | provide(Option.empty[ActorRef]))
    ).as[Local]

  val relayedCodec: Codec[Relayed] = (
    ("originChannelId" | bytes32) ::
      ("originHtlcId" | int64) ::
      ("amountIn" | millisatoshi) ::
      ("amountOut" | millisatoshi)).as[Relayed]

  // this is for backward compatibility to handle legacy payments that didn't have identifiers
  val UNKNOWN_UUID = UUID.fromString("00000000-0000-0000-0000-000000000000")

  val originCodec: Codec[Origin] = discriminated[Origin].by(uint16)
    .typecase(0x03, localCodec) // backward compatible
    .typecase(0x01, provide(Local(UNKNOWN_UUID, None)))
    .typecase(0x02, relayedCodec)

  val originsListCodec: Codec[List[(Long, Origin)]] = listOfN(uint16, int64 ~ originCodec)

  val originsMapCodec: Codec[Map[Long, Origin]] = Codec[Map[Long, Origin]](
    (map: Map[Long, Origin]) => originsListCodec.encode(map.toList),
    (wire: BitVector) => originsListCodec.decode(wire).map(_.map(_.toMap))
  )

  val spentListCodec: Codec[List[(OutPoint, ByteVector32)]] = listOfN(uint16, outPointCodec ~ bytes32)

  val spentMapCodec: Codec[Map[OutPoint, ByteVector32]] = Codec[Map[OutPoint, ByteVector32]](
    (map: Map[OutPoint, ByteVector32]) => spentListCodec.encode(map.toList),
    (wire: BitVector) => spentListCodec.decode(wire).map(_.map(_.toMap))
  )

  val commitmentsCodec: Codec[Commitments] = (
<<<<<<< HEAD
    ("channelVersion" | channelVersionCodec) >>:~ { channelVersion =>
      ("localParams" | localParamsCodec(channelVersion)) ::
        ("remoteParams" | remoteParamsCodec) ::
        ("channelFlags" | byte) ::
        ("localCommit" | localCommitCodec) ::
        ("remoteCommit" | remoteCommitCodec) ::
        ("localChanges" | localChangesCodec) ::
        ("remoteChanges" | remoteChangesCodec) ::
        ("localNextHtlcId" | uint64overflow) ::
        ("remoteNextHtlcId" | uint64overflow) ::
        ("originChannels" | originsMapCodec) ::
        ("remoteNextCommitInfo" | either(bool, waitingForRevocationCodec, publicKey)) ::
        ("commitInput" | inputInfoCodec) ::
        ("remotePerCommitmentSecrets" | ShaChain.shaChainCodec) ::
        ("channelId" | bytes32)
    }).as[Commitments]
=======
    ("channelVersion" | channelVersionCodec) ::
      ("localParams" | localParamsCodec) ::
      ("remoteParams" | remoteParamsCodec) ::
      ("channelFlags" | byte) ::
      ("localCommit" | localCommitCodec) ::
      ("remoteCommit" | remoteCommitCodec) ::
      ("localChanges" | localChangesCodec) ::
      ("remoteChanges" | remoteChangesCodec) ::
      ("localNextHtlcId" | uint64overflow) ::
      ("remoteNextHtlcId" | uint64overflow) ::
      ("originChannels" | originsMapCodec) ::
      ("remoteNextCommitInfo" | either(bool, waitingForRevocationCodec, publicKey)) ::
      ("commitInput" | inputInfoCodec) ::
      ("remotePerCommitmentSecrets" | ShaChain.shaChainCodec) ::
      ("channelId" | bytes32)).as[Commitments]
>>>>>>> fbdb369e

  val closingTxProposedCodec: Codec[ClosingTxProposed] = (
    ("unsignedTx" | txCodec) ::
      ("localClosingSigned" | closingSignedCodec)).as[ClosingTxProposed]

  val localCommitPublishedCodec: Codec[LocalCommitPublished] = (
    ("commitTx" | txCodec) ::
      ("claimMainDelayedOutputTx" | optional(bool, txCodec)) ::
      ("htlcSuccessTxs" | listOfN(uint16, txCodec)) ::
      ("htlcTimeoutTxs" | listOfN(uint16, txCodec)) ::
      ("claimHtlcDelayedTx" | listOfN(uint16, txCodec)) ::
      ("spent" | spentMapCodec)).as[LocalCommitPublished]

  val remoteCommitPublishedCodec: Codec[RemoteCommitPublished] = (
    ("commitTx" | txCodec) ::
      ("claimMainOutputTx" | optional(bool, txCodec)) ::
      ("claimHtlcSuccessTxs" | listOfN(uint16, txCodec)) ::
      ("claimHtlcTimeoutTxs" | listOfN(uint16, txCodec)) ::
      ("spent" | spentMapCodec)).as[RemoteCommitPublished]

  val revokedCommitPublishedCodec: Codec[RevokedCommitPublished] = (
    ("commitTx" | txCodec) ::
      ("claimMainOutputTx" | optional(bool, txCodec)) ::
      ("mainPenaltyTx" | optional(bool, txCodec)) ::
      ("htlcPenaltyTxs" | listOfN(uint16, txCodec)) ::
      ("claimHtlcDelayedPenaltyTxs" | listOfN(uint16, txCodec)) ::
      ("spent" | spentMapCodec)).as[RevokedCommitPublished]

  // this is a decode-only codec compatible with versions 997acee and below, with placeholders for new fields
  val DATA_WAIT_FOR_FUNDING_CONFIRMED_COMPAT_01_Codec: Codec[DATA_WAIT_FOR_FUNDING_CONFIRMED] = (
    ("commitments" | commitmentsCodec) ::
      ("fundingTx" | provide[Option[Transaction]](None)) ::
      ("waitingSince" | provide(Platform.currentTime.milliseconds.toSeconds)) ::
      ("deferred" | optional(bool, fundingLockedCodec)) ::
      ("lastSent" | either(bool, fundingCreatedCodec, fundingSignedCodec))).as[DATA_WAIT_FOR_FUNDING_CONFIRMED].decodeOnly

  val DATA_WAIT_FOR_FUNDING_CONFIRMED_Codec: Codec[DATA_WAIT_FOR_FUNDING_CONFIRMED] = (
    ("commitments" | commitmentsCodec) ::
      ("fundingTx" | optional(bool, txCodec)) ::
      ("waitingSince" | int64) ::
      ("deferred" | optional(bool, fundingLockedCodec)) ::
      ("lastSent" | either(bool, fundingCreatedCodec, fundingSignedCodec))).as[DATA_WAIT_FOR_FUNDING_CONFIRMED]

  val DATA_WAIT_FOR_FUNDING_LOCKED_Codec: Codec[DATA_WAIT_FOR_FUNDING_LOCKED] = (
    ("commitments" | commitmentsCodec) ::
      ("shortChannelId" | shortchannelid) ::
      ("lastSent" | fundingLockedCodec)).as[DATA_WAIT_FOR_FUNDING_LOCKED]

  // All channel_announcement's written prior to supporting unknown trailing fields had the same fixed size, because
  // those are the announcements that *we* created and we always used an empty features field, which was the only
  // variable-length field.
  val noUnknownFieldsChannelAnnouncementSizeCodec: Codec[Int] = provide(430)

  // We used to ignore unknown trailing fields, and assume that channel_update size was known. This is not true anymore,
  // so we need to tell the codec where to stop, otherwise all the remaining part of the data will be decoded as unknown
  // fields. Fortunately, we can easily tell what size the channel_update will be.
  val noUnknownFieldsChannelUpdateSizeCodec: Codec[Int] = peek( // we need to take a peek at a specific byte to know what size the message will be, and then rollback to read the full message
    ignore(8 * (64 + 32 + 8 + 4)) ~> // we skip the first fields: signature + chain_hash + short_channel_id + timestamp
      byte // this is the messageFlags byte
  )
    .map(messageFlags => if ((messageFlags & 1) != 0) 136 else 128) // depending on the value of option_channel_htlc_max, size will be 128B or 136B
    .decodeOnly // this is for compat, we only need to decode

  // this is a decode-only codec compatible with versions 9afb26e and below
  val DATA_NORMAL_COMPAT_03_Codec: Codec[DATA_NORMAL] = (
    ("commitments" | commitmentsCodec) ::
      ("shortChannelId" | shortchannelid) ::
      ("buried" | bool) ::
      ("channelAnnouncement" | optional(bool, variableSizeBytes(noUnknownFieldsChannelAnnouncementSizeCodec, channelAnnouncementCodec))) ::
      ("channelUpdate" | variableSizeBytes(noUnknownFieldsChannelUpdateSizeCodec, channelUpdateCodec)) ::
      ("localShutdown" | optional(bool, shutdownCodec)) ::
      ("remoteShutdown" | optional(bool, shutdownCodec))).as[DATA_NORMAL].decodeOnly

  val DATA_NORMAL_Codec: Codec[DATA_NORMAL] = (
    ("commitments" | commitmentsCodec) ::
      ("shortChannelId" | shortchannelid) ::
      ("buried" | bool) ::
      ("channelAnnouncement" | optional(bool, variableSizeBytes(uint16, channelAnnouncementCodec))) ::
      ("channelUpdate" | variableSizeBytes(uint16, channelUpdateCodec)) ::
      ("localShutdown" | optional(bool, shutdownCodec)) ::
      ("remoteShutdown" | optional(bool, shutdownCodec))).as[DATA_NORMAL]

  val DATA_SHUTDOWN_Codec: Codec[DATA_SHUTDOWN] = (
    ("commitments" | commitmentsCodec) ::
      ("localShutdown" | shutdownCodec) ::
      ("remoteShutdown" | shutdownCodec)).as[DATA_SHUTDOWN]

  val DATA_NEGOTIATING_Codec: Codec[DATA_NEGOTIATING] = (
    ("commitments" | commitmentsCodec) ::
      ("localShutdown" | shutdownCodec) ::
      ("remoteShutdown" | shutdownCodec) ::
      ("closingTxProposed" | listOfN(uint16, listOfN(uint16, closingTxProposedCodec))) ::
      ("bestUnpublishedClosingTx_opt" | optional(bool, txCodec))).as[DATA_NEGOTIATING]

  // this is a decode-only codec compatible with versions 818199e and below, with placeholders for new fields
  val DATA_CLOSING_COMPAT_06_Codec: Codec[DATA_CLOSING] = (
    ("commitments" | commitmentsCodec) ::
      ("fundingTx" | provide[Option[Transaction]](None)) ::
      ("waitingSince" | provide(Platform.currentTime.milliseconds.toSeconds)) ::
      ("mutualCloseProposed" | listOfN(uint16, txCodec)) ::
      ("mutualClosePublished" | listOfN(uint16, txCodec)) ::
      ("localCommitPublished" | optional(bool, localCommitPublishedCodec)) ::
      ("remoteCommitPublished" | optional(bool, remoteCommitPublishedCodec)) ::
      ("nextRemoteCommitPublished" | optional(bool, remoteCommitPublishedCodec)) ::
      ("futureRemoteCommitPublished" | optional(bool, remoteCommitPublishedCodec)) ::
      ("revokedCommitPublished" | listOfN(uint16, revokedCommitPublishedCodec))).as[DATA_CLOSING].decodeOnly

  val DATA_CLOSING_Codec: Codec[DATA_CLOSING] = (
    ("commitments" | commitmentsCodec) ::
      ("fundingTx" | optional(bool, txCodec)) ::
      ("waitingSince" | int64) ::
      ("mutualCloseProposed" | listOfN(uint16, txCodec)) ::
      ("mutualClosePublished" | listOfN(uint16, txCodec)) ::
      ("localCommitPublished" | optional(bool, localCommitPublishedCodec)) ::
      ("remoteCommitPublished" | optional(bool, remoteCommitPublishedCodec)) ::
      ("nextRemoteCommitPublished" | optional(bool, remoteCommitPublishedCodec)) ::
      ("futureRemoteCommitPublished" | optional(bool, remoteCommitPublishedCodec)) ::
      ("revokedCommitPublished" | listOfN(uint16, revokedCommitPublishedCodec))).as[DATA_CLOSING]

  val DATA_WAIT_FOR_REMOTE_PUBLISH_FUTURE_COMMITMENT_Codec: Codec[DATA_WAIT_FOR_REMOTE_PUBLISH_FUTURE_COMMITMENT] = (
    ("commitments" | commitmentsCodec) ::
      ("remoteChannelReestablish" | channelReestablishCodec)).as[DATA_WAIT_FOR_REMOTE_PUBLISH_FUTURE_COMMITMENT]


  /**
   * Order matters!!
   *
   * We use the fact that the discriminated codec encodes using the first suitable codec it finds in the list to handle
   * database migration.
   *
   * For example, a data encoded with type 01 will be decoded using [[DATA_WAIT_FOR_FUNDING_CONFIRMED_COMPAT_01_Codec]] and
   * encoded to a type 08 using [[DATA_WAIT_FOR_FUNDING_CONFIRMED_Codec]].
   *
   * More info here: https://github.com/scodec/scodec/issues/122
   */
  val stateDataCodec: Codec[HasCommitments] = ("version" | constant(0x00)) ~> discriminated[HasCommitments].by(uint16)
    .typecase(0x10, DATA_NORMAL_Codec)
    .typecase(0x09, DATA_CLOSING_Codec)
    .typecase(0x08, DATA_WAIT_FOR_FUNDING_CONFIRMED_Codec)
    .typecase(0x01, DATA_WAIT_FOR_FUNDING_CONFIRMED_COMPAT_01_Codec)
    .typecase(0x02, DATA_WAIT_FOR_FUNDING_LOCKED_Codec)
    .typecase(0x03, DATA_NORMAL_COMPAT_03_Codec)
    .typecase(0x04, DATA_SHUTDOWN_Codec)
    .typecase(0x05, DATA_NEGOTIATING_Codec)
    .typecase(0x06, DATA_CLOSING_COMPAT_06_Codec)
    .typecase(0x07, DATA_WAIT_FOR_REMOTE_PUBLISH_FUTURE_COMMITMENT_Codec)

}<|MERGE_RESOLUTION|>--- conflicted
+++ resolved
@@ -215,7 +215,6 @@
   )
 
   val commitmentsCodec: Codec[Commitments] = (
-<<<<<<< HEAD
     ("channelVersion" | channelVersionCodec) >>:~ { channelVersion =>
       ("localParams" | localParamsCodec(channelVersion)) ::
         ("remoteParams" | remoteParamsCodec) ::
@@ -232,23 +231,6 @@
         ("remotePerCommitmentSecrets" | ShaChain.shaChainCodec) ::
         ("channelId" | bytes32)
     }).as[Commitments]
-=======
-    ("channelVersion" | channelVersionCodec) ::
-      ("localParams" | localParamsCodec) ::
-      ("remoteParams" | remoteParamsCodec) ::
-      ("channelFlags" | byte) ::
-      ("localCommit" | localCommitCodec) ::
-      ("remoteCommit" | remoteCommitCodec) ::
-      ("localChanges" | localChangesCodec) ::
-      ("remoteChanges" | remoteChangesCodec) ::
-      ("localNextHtlcId" | uint64overflow) ::
-      ("remoteNextHtlcId" | uint64overflow) ::
-      ("originChannels" | originsMapCodec) ::
-      ("remoteNextCommitInfo" | either(bool, waitingForRevocationCodec, publicKey)) ::
-      ("commitInput" | inputInfoCodec) ::
-      ("remotePerCommitmentSecrets" | ShaChain.shaChainCodec) ::
-      ("channelId" | bytes32)).as[Commitments]
->>>>>>> fbdb369e
 
   val closingTxProposedCodec: Codec[ClosingTxProposed] = (
     ("unsignedTx" | txCodec) ::
