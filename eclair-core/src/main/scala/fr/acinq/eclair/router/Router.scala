--- conflicted
+++ resolved
@@ -33,13 +33,11 @@
 case class LiftChannelExclusion(desc: ChannelDesc)
 case class SendRoutingState(to: ActorRef)
 case class Stash(updates: Map[ChannelUpdate, Set[ActorRef]], nodes: Map[NodeAnnouncement, Set[ActorRef]])
-case class Rebroadcast(channels: Map[ChannelAnnouncement, Set[ActorRef]], updates: Map[ChannelUpdate, Set[ActorRef]], nodes: Map[NodeAnnouncement, Set[ActorRef]])
 
 case class Data(nodes: Map[PublicKey, NodeAnnouncement],
                   channels: Map[Long, ChannelAnnouncement],
                   updates: Map[ChannelDesc, ChannelUpdate],
                   stash: Stash,
-                  rebroadcast: Rebroadcast,
                   awaiting: Map[ChannelAnnouncement, Seq[ActorRef]], // note: this is a seq because we want to preserve order: first actor is the one who we need to send a tcp-ack when validation is done
                   privateChannels: Map[Long, PublicKey], // short_channel_id -> node_id
                   privateUpdates: Map[ChannelDesc, ChannelUpdate],
@@ -79,12 +77,8 @@
   // startup. That being said, if we stay down long enough that a significant numbers of channels are closed, there is a chance
   // other peers forgot about us in the meantime.
   {
-<<<<<<< HEAD
-    log.info(s"loading network announcements from db...")
+    log.info("loading network announcements from db...")
     // On Android, we discard the node announcements
-=======
-    log.info("loading network announcements from db...")
->>>>>>> 1b247ae6
     val channels = db.listChannels()
     val updates = db.listChannelUpdates()
     // let's prune the db (maybe eclair was stopped for a long time)
@@ -95,115 +89,12 @@
     }
     val remainingChannels = channels.keys.filterNot(c => staleChannels.contains(c.shortChannelId))
     val remainingUpdates = updates.filterNot(c => staleChannels.contains(c.shortChannelId))
-<<<<<<< HEAD
+
     val initChannels = remainingChannels.map(c => (c.shortChannelId -> c)).toMap
     val initChannelUpdates = remainingUpdates.map(u => (getDesc(u, initChannels(u.shortChannelId)) -> u)).toMap
-    log.info(s"loaded from db: channels=${remainingChannels.size} nodes=N/A updates=${remainingUpdates.size}")
-    startWith(NORMAL, Data(Map.empty, initChannels, initChannelUpdates, Stash(Map.empty, Map.empty, Map.empty), Queue.empty, Map.empty, Map.empty, Map.empty, Set.empty, Set.empty))
-  }
-
-  when(NORMAL) {
-    case Event(TickValidate, d) =>
-      require(d.awaiting.size == 0, "awaiting queue should be empty")
-      // we remove stale channels
-      val staleChannels = getStaleChannels(d.stash.channels.keys, d.stash.updates.keys)
-      val (droppedChannels, remainingChannels) = d.stash.channels.keys.partition(c => staleChannels.contains(c.shortChannelId))
-      val (droppedUpdates, _) = d.stash.updates.keys.partition(u => staleChannels.contains(u.shortChannelId))
-      // we validate non-stale channels that had a channel_update
-      val batch = remainingChannels.filter(c => d.stash.updates.keys.exists(_.shortChannelId == c.shortChannelId)).take(MAX_PARALLEL_JSONRPC_REQUESTS)
-      // we clean up the stash (nodes will be filtered afterwards)
-      val stash1 = d.stash.copy(channels = d.stash.channels -- droppedChannels -- batch, updates = d.stash.updates -- droppedUpdates)
-      if (staleChannels.size > 0) {
-        log.info(s"dropping ${staleChannels.size} stale channels pre-validation, stash channels: ${d.stash.channels.size} -> ${stash1.channels.size} updates: ${d.stash.updates.size} -> ${stash1.updates.size} nodes: ${stash1.nodes.size}")
-      }
-      if (batch.size > 0) {
-        log.info(s"validating a batch of ${batch.size} channels")
-        watcher ! ParallelGetRequest(batch.toSeq)
-        val awaiting1 = d.stash.channels.filterKeys(batch.toSet)
-        goto(WAITING_FOR_VALIDATION) using d.copy(stash = stash1, awaiting = awaiting1)
-      } else stay using d.copy(stash = stash1)
-  }
-
-  when(WAITING_FOR_VALIDATION) {
-    case Event(ParallelGetResponse(results), d) =>
-      log.info(s"got validation results for ${results.size} channels")
-      val validated = results.flatMap {
-        case IndividualResult(c, Some(tx), true) =>
-          // TODO: blacklisting
-          val (_, _, outputIndex) = fromShortId(c.shortChannelId)
-          // let's check that the output is indeed a P2WSH multisig 2-of-2 of nodeid1 and nodeid2)
-          val fundingOutputScript = write(pay2wsh(Scripts.multiSig2of2(PublicKey(c.bitcoinKey1), PublicKey(c.bitcoinKey2))))
-          if (tx.txOut.size < outputIndex + 1) {
-            log.error(s"invalid script for shortChannelId=${c.shortChannelId.toHexString}: txid=${tx.txid} does not have outputIndex=$outputIndex ann=$c")
-            None
-          } else if (fundingOutputScript != tx.txOut(outputIndex).publicKeyScript) {
-            log.error(s"invalid script for shortChannelId=${c.shortChannelId.toHexString} txid=${tx.txid} ann=$c")
-            None
-          } else {
-            // On Android we disable the ability to detect when external channels die. If we try to use them during a
-            // payment, we simply will get an error from the node that is just before the missing channel.
-            //watcher ! WatchSpentBasic(self, tx, outputIndex, BITCOIN_FUNDING_EXTERNAL_CHANNEL_SPENT(c.shortChannelId))
-            // TODO: check feature bit set
-            log.debug(s"added channel channelId=${c.shortChannelId.toHexString}")
-            context.system.eventStream.publish(ChannelDiscovered(c, tx.txOut(outputIndex).amount))
-            db.addChannel(c)
-            Some(c)
-          }
-        case IndividualResult(c, Some(tx), false) =>
-          // TODO: vulnerability if they flood us with spent funding tx?
-          log.warning(s"ignoring shortChannelId=${c.shortChannelId.toHexString} tx=${tx.txid} (funding tx not found in utxo)")
-          // there may be a record if we have just restarted
-          db.removeChannel(c.shortChannelId)
-          None
-        case IndividualResult(c, None, _) =>
-          // TODO: blacklist?
-          log.warning(s"could not retrieve tx for shortChannelId=${c.shortChannelId.toHexString}")
-          None
-      }
-
-      // in case we just validated our first local channel, we announce the local node
-      // note that this will also make sure we always update our node announcement on restart (eg: alias, color), because
-      // even if we had stored a previous announcement, it would be overriden by this more recent one
-      if (!d.nodes.contains(nodeParams.nodeId) && validated.exists(isRelatedTo(_, nodeParams.nodeId))) {
-        log.info(s"first local channel validated, announcing local node")
-        val nodeAnn = Announcements.makeNodeAnnouncement(nodeParams.privateKey, nodeParams.alias, nodeParams.color, nodeParams.publicAddresses)
-        self ! nodeAnn
-      }
-
-      // we also reprocess node and channel_update announcements related to channels that were just analyzed
-      val reprocessUpdates = d.stash.updates.filterKeys(u => results.exists(r => r.c.shortChannelId == u.shortChannelId))
-      val reprocessNodes = d.stash.nodes.filterKeys(n => results.exists(r => isRelatedTo(r.c, n.nodeId)))
-      reprocessUpdates.foreach { case (msg, origin) => self.tell(msg, origin) } // we preserve the origin when reprocessing the message
-      reprocessNodes.foreach { case (msg, origin) => self.tell(msg, origin) } // we preserve the origin when reprocessing the message
-
-      // and we remove the reprocessed messages from the stash
-      val stash1 = d.stash.copy(updates = d.stash.updates -- reprocessUpdates.keys, nodes = d.stash.nodes -- reprocessNodes.keys)
-
-      // we also add the newly validated channels to the rebroadcast queue
-      val rebroadcast1 = d.rebroadcast ++ d.awaiting.filterKeys(validated.toSet)
-=======
-    val remainingNodes = nodes.filter(n => remainingChannels.exists(c => isRelatedTo(c, n.nodeId)))
-
-    val initChannels = remainingChannels.map(c => (c.shortChannelId -> c)).toMap
-    val initChannelUpdates = remainingUpdates.map(u => (getDesc(u, initChannels(u.shortChannelId)) -> u)).toMap
-    val initNodes = remainingNodes.map(n => (n.nodeId -> n)).toMap
-
-    // send events for these channels/nodes
-    remainingChannels.foreach(c => context.system.eventStream.publish(ChannelDiscovered(c, channels(c)._2)))
-    remainingNodes.foreach(n => context.system.eventStream.publish(NodeDiscovered(n)))
-
-    // watch the funding tx of all these channels
-    // note: some of them may already have been spent, in that case we will receive the watch event immediately
-    remainingChannels.foreach { c =>
-      val txid = channels(c)._1
-      val (_, _, outputIndex) = fromShortId(c.shortChannelId)
-      val fundingOutputScript = write(pay2wsh(Scripts.multiSig2of2(PublicKey(c.bitcoinKey1), PublicKey(c.bitcoinKey2))))
-      watcher ! WatchSpentBasic(self, txid, outputIndex, fundingOutputScript, BITCOIN_FUNDING_EXTERNAL_CHANNEL_SPENT(c.shortChannelId))
-    }
->>>>>>> 1b247ae6
-
-    log.info("loaded from db: channels={} nodes={} updates={}", remainingChannels.size, nodes.size, remainingUpdates.size)
-    startWith(NORMAL, Data(initNodes, initChannels, initChannelUpdates, Stash(Map.empty, Map.empty), rebroadcast = Rebroadcast(channels = Map.empty, updates = Map.empty, nodes = Map.empty), awaiting = Map.empty, privateChannels = Map.empty, privateUpdates = Map.empty, excludedChannels = Set.empty, sendStateWaitlist = Queue.empty, sendingState = Set.empty))
+
+    log.info("loaded from db: channels={} nodes={} updates={}", remainingChannels.size, 0, remainingUpdates.size)
+    startWith(NORMAL, Data(Map.empty, initChannels, initChannelUpdates, Stash(Map.empty, Map.empty), awaiting = Map.empty, privateChannels = Map.empty, privateUpdates = Map.empty, excludedChannels = Set.empty, sendStateWaitlist = Queue.empty, sendingState = Set.empty))
   }
 
   when(NORMAL) {
@@ -285,9 +176,6 @@
         stay using d.copy(awaiting = d.awaiting + (c -> Seq(sender)))
       }
 
-<<<<<<< HEAD
-    case Event(n: NodeAnnouncement, d: Data) => stay // we just ignore node_announcements on android
-=======
     case Event(v@ValidateResult(c, _, _, _), d0) =>
       d0.awaiting.get(c) match {
         case Some(origin +: others) => origin ! TransportHandler.ReadAck(c) // now we can acknowledge the message, we only need to do it for the first peer that sent us the announcement
@@ -310,7 +198,9 @@
             log.error("invalid script for shortChannelId={} txid={} ann={}", c.shortChannelId.toHexString, tx.txid, c)
             false
           } else {
-            watcher ! WatchSpentBasic(self, tx, outputIndex, BITCOIN_FUNDING_EXTERNAL_CHANNEL_SPENT(c.shortChannelId))
+            // On Android we disable the ability to detect when external channels die. If we try to use them during a
+            // payment, we simply will get an error from the node that is just before the missing channel.
+            //watcher ! WatchSpentBasic(self, tx, outputIndex, BITCOIN_FUNDING_EXTERNAL_CHANNEL_SPENT(c.shortChannelId))
             // TODO: check feature bit set
             log.debug("added channel channelId={}", c.shortChannelId.toHexString)
             val capacity = tx.txOut(outputIndex).amount
@@ -338,7 +228,6 @@
           log.warning("could not retrieve tx for shortChannelId={}", c.shortChannelId.toHexString)
           false
       }
->>>>>>> 1b247ae6
 
       // we also reprocess node and channel_update announcements related to channels that were just analyzed
       val reprocessUpdates = d0.stash.updates.filterKeys(u => u.shortChannelId == c.shortChannelId)
@@ -351,7 +240,6 @@
         val d1 = d0.copy(
           channels = d0.channels + (c.shortChannelId -> c),
           privateChannels = d0.privateChannels - c.shortChannelId, // we remove fake announcements that we may have made before
-          rebroadcast = d0.rebroadcast.copy(channels = d0.rebroadcast.channels + (c -> d0.awaiting.getOrElse(c, Nil).toSet)), // we also add the newly validated channels to the rebroadcast queue
           stash = stash1,
           awaiting = awaiting1)
         // we only reprocess updates and nodes if validation succeeded
@@ -366,10 +254,7 @@
         stay using d0.copy(stash = stash1, awaiting = awaiting1)
       }
 
-    case Event(n: NodeAnnouncement, d: Data) =>
-      if (sender != self) sender ! TransportHandler.ReadAck(n)
-      log.debug("received node announcement for nodeId={} from {}", n.nodeId, sender)
-      stay using handle(n, sender, d)
+    case Event(n: NodeAnnouncement, d: Data) => stay // we just ignore node_announcements on android
 
     case Event(u: ChannelUpdate, d: Data) =>
       sender ! TransportHandler.ReadAck(u)
@@ -396,18 +281,8 @@
       stay using d.copy(nodes = d.nodes -- lostNodes, channels = d.channels - shortChannelId, updates = d.updates.filterKeys(_.id != shortChannelId))
 
     case Event(TickBroadcast, d) =>
-<<<<<<< HEAD
       // On Android we don't rebroadcast announcements
-      stay using d.copy(rebroadcast = Queue.empty)
-=======
-      if (d.rebroadcast.channels.isEmpty && d.rebroadcast.updates.isEmpty && d.rebroadcast.nodes.isEmpty) {
-        stay
-      } else {
-        log.info("broadcasting routing messages: channels={} updates={} nodes={}", d.rebroadcast.channels.size, d.rebroadcast.updates.size, d.rebroadcast.nodes.size)
-        context.actorSelection(context.system / "*" / "switchboard") ! d.rebroadcast
-        stay using d.copy(rebroadcast = Rebroadcast(channels = Map.empty, updates = Map.empty, nodes = Map.empty))
-      }
->>>>>>> 1b247ae6
+      stay
 
     case Event(TickPruneStaleChannels, d) =>
       // first we select channels that we will prune
@@ -490,10 +365,6 @@
       log.debug("ignoring {} (already stashed)", n)
       val origins = d.stash.nodes(n) + origin
       d.copy(stash = d.stash.copy(nodes = d.stash.nodes + (n -> origins)))
-    } else if (d.rebroadcast.nodes.contains(n)) {
-      log.debug("ignoring {} (pending rebroadcast)", n)
-      val origins = d.rebroadcast.nodes(n) + origin
-      d.copy(rebroadcast = d.rebroadcast.copy(nodes = d.rebroadcast.nodes + (n -> origins)))
     } else if (d.nodes.contains(n.nodeId) && d.nodes(n.nodeId).timestamp >= n.timestamp) {
       log.debug("ignoring {} (old timestamp or duplicate)", n)
       d
@@ -505,12 +376,12 @@
       log.debug("updated node nodeId={}", n.nodeId)
       context.system.eventStream.publish(NodeUpdated(n))
       db.updateNode(n)
-      d.copy(nodes = d.nodes + (n.nodeId -> n), rebroadcast = d.rebroadcast.copy(nodes = d.rebroadcast.nodes + (n -> Set(origin))))
+      d.copy(nodes = d.nodes + (n.nodeId -> n))
     } else if (d.channels.values.exists(c => isRelatedTo(c, n.nodeId))) {
       log.debug("added node nodeId={}", n.nodeId)
       context.system.eventStream.publish(NodeDiscovered(n))
       db.addNode(n)
-      d.copy(nodes = d.nodes + (n.nodeId -> n), rebroadcast = d.rebroadcast.copy(nodes = d.rebroadcast.nodes + (n -> Set(origin))))
+      d.copy(nodes = d.nodes + (n.nodeId -> n))
     } else if (d.awaiting.keys.exists(c => isRelatedTo(c, n.nodeId))) {
       log.debug("stashing {}", n)
       d.copy(stash = d.stash.copy(nodes = d.stash.nodes + (n -> Set(origin))))
@@ -527,11 +398,7 @@
       val publicChannel = true
       val c = d.channels(u.shortChannelId)
       val desc = getDesc(u, c)
-      if (d.rebroadcast.updates.contains(u)) {
-        log.debug("ignoring {} (pending rebroadcast)", u)
-        val origins = d.rebroadcast.updates(u) + origin
-        d.copy(rebroadcast = d.rebroadcast.copy(updates = d.rebroadcast.updates + (u -> origins)))
-      } else if (d.updates.contains(desc) && d.updates(desc).timestamp >= u.timestamp) {
+      if (d.updates.contains(desc) && d.updates(desc).timestamp >= u.timestamp) {
         log.debug("ignoring {} (old timestamp or duplicate)", u)
         d
       } else if (!Announcements.checkSig(u, desc.a)) {
@@ -542,12 +409,12 @@
         log.debug("updated channel_update for shortChannelId={} public={} flags={} {}", u.shortChannelId.toHexString, publicChannel, u.flags, u)
         context.system.eventStream.publish(ChannelUpdateReceived(u))
         db.updateChannelUpdate(u)
-        d.copy(updates = d.updates + (desc -> u), rebroadcast = d.rebroadcast.copy(updates = d.rebroadcast.updates + (u -> Set(origin))))
+        d.copy(updates = d.updates + (desc -> u))
       } else {
         log.debug("added channel_update for shortChannelId={} public={} flags={} {}", u.shortChannelId.toHexString, publicChannel, u.flags, u)
         context.system.eventStream.publish(ChannelUpdateReceived(u))
         db.addChannelUpdate(u)
-        d.copy(updates = d.updates + (desc -> u), privateUpdates = d.privateUpdates - desc, rebroadcast = d.rebroadcast.copy(updates = d.rebroadcast.updates + (u -> Set(origin))))
+        d.copy(updates = d.updates + (desc -> u), privateUpdates = d.privateUpdates - desc)
       }
     } else if (d.awaiting.keys.exists(c => c.shortChannelId == u.shortChannelId)) {
       // channel is currently being validated
