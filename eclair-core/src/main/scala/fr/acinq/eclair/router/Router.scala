--- conflicted
+++ resolved
@@ -72,7 +72,6 @@
 
   val db = nodeParams.networkDb
 
-<<<<<<< HEAD
   {
     log.info(s"loading network announcements from db...")
     val initChannels = db.listChannels().map(c => (c.shortChannelId -> c)).toMap
@@ -82,20 +81,8 @@
     }).map(n => (n.nodeId -> n)).toMap
     val initChannelUpdates = db.listChannelUpdates().map(u => (getDesc(u, initChannels(u.shortChannelId)) -> u)).toMap
     log.info(s"starting state machine")
-    startWith(NORMAL, Data(initNodes, initChannels, initChannelUpdates, Nil, Nil, Nil, Map.empty, Map.empty, Set.empty))
-  }
-=======
-  // Note: We go through the whole validation process instead of directly loading into memory, because the channels
-  // could have been closed while we were shutdown, and if someone connects to us right after startup we don't want to
-  // advertise invalid channels. We could optimize this (at least not fetch txes from the blockchain, and not check sigs)
-  log.info(s"loading network announcements from db...")
-  db.listChannels().map(self ! _)
-  db.listNodes().map(self ! _)
-  db.listChannelUpdates().map(self ! _)
-  log.info(s"starting state machine")
-
-  startWith(NORMAL, Data(Map.empty, Map.empty, Map.empty, Nil, Nil, Nil, Map.empty, Map.empty, Map.empty, Set.empty))
->>>>>>> 95bd4a12
+    startWith(NORMAL, Data(initNodes, initChannels, initChannelUpdates, Nil, Nil, Nil, Map.empty, Map.empty, Map.empty, Set.empty))
+  }
 
   when(NORMAL) {
     case Event(TickValidate, d) =>
@@ -207,19 +194,11 @@
       log.debug(s"removed local channel_update for channelId=$channelId shortChannelId=${shortChannelId.toHexString}")
       stay using d.copy(privateChannels = d.privateChannels - shortChannelId, privateUpdates = d.privateUpdates.filterKeys(_.id != shortChannelId))
 
-<<<<<<< HEAD
-    case Event(SendRoutingState(remote), Data(nodes, channels, updates, _, _, _, _, _, _)) =>
+    case Event(SendRoutingState(remote), Data(nodes, channels, updates, _, _, _, _, _, _, _)) =>
       // disabled on Android for performance reasons
       //log.debug(s"info sending all announcements to $remote: channels=${channels.size} nodes=${nodes.size} updates=${updates.size}")
       // we group and add delays to leave room for channel messages
       //context.actorOf(ThrottleForwarder.props(remote, channels.values ++ nodes.values ++ updates.values, 100, 100 millis))
-=======
-    case Event(SendRoutingState(remote), Data(nodes, channels, updates, _, _, _, _, _, _, _)) =>
-      log.debug(s"info sending all announcements to $remote: channels=${channels.size} nodes=${nodes.size} updates=${updates.size}")
-      val batch = channels.values ++ nodes.values ++ updates.values
-      // we group and add delays to leave room for channel messages
-      context.actorOf(ThrottleForwarder.props(remote, batch, 100, 100 millis))
->>>>>>> 95bd4a12
       stay
 
     case Event(c: ChannelAnnouncement, d) =>
