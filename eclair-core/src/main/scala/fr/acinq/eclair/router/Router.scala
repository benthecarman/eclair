--- conflicted
+++ resolved
@@ -19,22 +19,13 @@
 import akka.Done
 import akka.actor.{ActorRef, Props, Status}
 import akka.event.Logging.MDC
-<<<<<<< HEAD
-=======
-import akka.pattern.pipe
-import fr.acinq.bitcoin.BinaryData
->>>>>>> b29874ea
 import fr.acinq.bitcoin.Crypto.PublicKey
 import fr.acinq.bitcoin.{BinaryData, Satoshi}
 import fr.acinq.eclair._
 import fr.acinq.eclair.blockchain._
 import fr.acinq.eclair.channel._
 import fr.acinq.eclair.crypto.TransportHandler
-<<<<<<< HEAD
 import fr.acinq.eclair.io.Peer.{InvalidSignature, PeerRoutingMessage}
-=======
-import fr.acinq.eclair.io.Peer.{ChannelClosed, InvalidSignature, InvalidAnnouncement, PeerRoutingMessage}
->>>>>>> b29874ea
 import fr.acinq.eclair.payment.PaymentRequest.ExtraHop
 import fr.acinq.eclair.router.Graph.GraphStructure.DirectedGraph.graphEdgeToHop
 import fr.acinq.eclair.router.Graph.GraphStructure.{DirectedGraph, GraphEdge}
@@ -177,94 +168,7 @@
       }
 
     case Event(GetRoutingState, d: Data) =>
-<<<<<<< HEAD
       stay // ignored on Android
-=======
-      log.info(s"getting valid announcements for $sender")
-      sender ! RoutingState(d.channels.values, d.updates.values, d.nodes.values)
-      stay
-
-    case Event(v@ValidateResult(c, _), d0) =>
-      d0.awaiting.get(c) match {
-        case Some(origin +: others) => origin ! TransportHandler.ReadAck(c) // now we can acknowledge the message, we only need to do it for the first peer that sent us the announcement
-        case _ => ()
-      }
-      log.info("got validation result for shortChannelId={} (awaiting={} stash.nodes={} stash.updates={})", c.shortChannelId, d0.awaiting.size, d0.stash.nodes.size, d0.stash.updates.size)
-      val success = v match {
-        case ValidateResult(c, Left(t)) =>
-          log.warning("validation failure for shortChannelId={} reason={}", c.shortChannelId, t.getMessage)
-          false
-        case ValidateResult(c, Right((tx, UtxoStatus.Unspent))) =>
-          val TxCoordinates(_, _, outputIndex) = ShortChannelId.coordinates(c.shortChannelId)
-          // let's check that the output is indeed a P2WSH multisig 2-of-2 of nodeid1 and nodeid2)
-          val fundingOutputScript = write(pay2wsh(Scripts.multiSig2of2(PublicKey(c.bitcoinKey1), PublicKey(c.bitcoinKey2))))
-          if (tx.txOut.size < outputIndex + 1 || fundingOutputScript != tx.txOut(outputIndex).publicKeyScript) {
-            log.error(s"invalid script for shortChannelId={}: txid={} does not have script=$fundingOutputScript at outputIndex=$outputIndex ann={}", c.shortChannelId, tx.txid, c)
-            d0.awaiting.get(c) match {
-              case Some(origins) => origins.foreach(_ ! InvalidAnnouncement(c))
-              case _ => ()
-            }
-            false
-          } else {
-            watcher ! WatchSpentBasic(self, tx, outputIndex, BITCOIN_FUNDING_EXTERNAL_CHANNEL_SPENT(c.shortChannelId))
-            // TODO: check feature bit set
-            log.debug("added channel channelId={}", c.shortChannelId)
-            val capacity = tx.txOut(outputIndex).amount
-            context.system.eventStream.publish(ChannelDiscovered(c, capacity))
-            db.addChannel(c, tx.txid, capacity)
-
-            // in case we just validated our first local channel, we announce the local node
-            if (!d0.nodes.contains(nodeParams.nodeId) && isRelatedTo(c, nodeParams.nodeId)) {
-              log.info("first local channel validated, announcing local node")
-              val nodeAnn = Announcements.makeNodeAnnouncement(nodeParams.privateKey, nodeParams.alias, nodeParams.color, nodeParams.publicAddresses)
-              self ! nodeAnn
-            }
-            true
-          }
-        case ValidateResult(c, Right((tx, fundingTxStatus: UtxoStatus.Spent))) =>
-          if (fundingTxStatus.spendingTxConfirmed) {
-            log.warning("ignoring shortChannelId={} tx={} (funding tx already spent and spending tx is confirmed)", c.shortChannelId, tx.txid)
-            // the funding tx has been spent by a transaction that is now confirmed: peer shouldn't send us those
-            d0.awaiting.get(c) match {
-              case Some(origins) => origins.foreach(_ ! ChannelClosed(c))
-              case _ => ()
-            }
-          } else {
-            log.debug("ignoring shortChannelId={} tx={} (funding tx already spent but spending tx isn't confirmed)", c.shortChannelId, tx.txid)
-          }
-          // there may be a record if we have just restarted
-          db.removeChannel(c.shortChannelId)
-          false
-      }
-
-      // we also reprocess node and channel_update announcements related to channels that were just analyzed
-      val reprocessUpdates = d0.stash.updates.filterKeys(u => u.shortChannelId == c.shortChannelId)
-      val reprocessNodes = d0.stash.nodes.filterKeys(n => isRelatedTo(c, n.nodeId))
-      // and we remove the reprocessed messages from the stash
-      val stash1 = d0.stash.copy(updates = d0.stash.updates -- reprocessUpdates.keys, nodes = d0.stash.nodes -- reprocessNodes.keys)
-      // we remove channel from awaiting map
-      val awaiting1 = d0.awaiting - c
-      if (success) {
-        // note: if the channel is graduating from private to public, the implementation (in the LocalChannelUpdate handler) guarantees that we will process a new channel_update
-        // right after the channel_announcement, channel_updates will be moved from private to public at that time
-        val d1 = d0.copy(
-          channels = d0.channels + (c.shortChannelId -> c),
-          privateChannels = d0.privateChannels - c.shortChannelId, // we remove fake announcements that we may have made before
-          rebroadcast = d0.rebroadcast.copy(channels = d0.rebroadcast.channels + (c -> d0.awaiting.getOrElse(c, Nil).toSet)), // we also add the newly validated channels to the rebroadcast queue
-          stash = stash1,
-          awaiting = awaiting1)
-        // we only reprocess updates and nodes if validation succeeded
-        val d2 = reprocessUpdates.foldLeft(d1) {
-          case (d, (u, origins)) => origins.foldLeft(d) { case (d, origin) => handle(u, origin, d) } // we reprocess the same channel_update for every origin (to preserve origin information)
-        }
-        val d3 = reprocessNodes.foldLeft(d2) {
-          case (d, (n, origins)) => origins.foldLeft(d) { case (d, origin) => handle(n, origin, d) } // we reprocess the same node_announcement for every origins (to preserve origin information)
-        }
-        stay using d3
-      } else {
-        stay using d0.copy(stash = stash1, awaiting = awaiting1)
-      }
->>>>>>> b29874ea
 
     case Event(WatchEventSpentBasic(BITCOIN_FUNDING_EXTERNAL_CHANNEL_SPENT(shortChannelId)), d) if d.channels.contains(shortChannelId) =>
       val lostChannel = d.channels(shortChannelId)
