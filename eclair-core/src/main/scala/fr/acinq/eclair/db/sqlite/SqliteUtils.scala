/*
 * Copyright 2018 ACINQ SAS
 *
 * Licensed under the Apache License, Version 2.0 (the "License");
 * you may not use this file except in compliance with the License.
 * You may obtain a copy of the License at
 *
 *     http://www.apache.org/licenses/LICENSE-2.0
 *
 * Unless required by applicable law or agreed to in writing, software
 * distributed under the License is distributed on an "AS IS" BASIS,
 * WITHOUT WARRANTIES OR CONDITIONS OF ANY KIND, either express or implied.
 * See the License for the specific language governing permissions and
 * limitations under the License.
 */

package fr.acinq.eclair.db.sqlite

<<<<<<< HEAD
import java.sql.{PreparedStatement, ResultSet, Statement}
=======
import java.sql.{Connection, ResultSet, Statement}
>>>>>>> e082d89a

import scodec.Codec
import scodec.bits.BitVector

import scala.collection.immutable.Queue

object SqliteUtils {

  /**
    * Manages closing of statement
    *
    * @param statement
    * @param block
    */
  def using[T <: Statement, U](statement: T, disableAutoCommit: Boolean = false)(block: T => U): U = {
    try {
      if (disableAutoCommit) statement.getConnection.setAutoCommit(false)
      block(statement)
    } finally {
      if (disableAutoCommit) statement.getConnection.setAutoCommit(true)
      if (statement != null) statement.close()
    }
  }

  /**
    * Several logical databases (channels, network, peers) may be stored in the same physical sqlite database.
    * We keep track of their respective version using a dedicated table.
    *
    * @param statement
    * @param db_name
    * @param currentVersion
    * @return
    */
  def getVersion(statement: Statement, db_name: String, currentVersion: Int): Int = {
    statement.executeUpdate("CREATE TABLE IF NOT EXISTS versions (db_name TEXT NOT NULL PRIMARY KEY, version INTEGER NOT NULL)")
    // if there was no version for the current db, then insert the current version
    statement.executeUpdate(s"INSERT OR IGNORE INTO versions VALUES ('$db_name', $currentVersion)")
    // if there was a previous version installed, this will return a different value from current version
    val res = statement.executeQuery(s"SELECT version FROM versions WHERE db_name='$db_name'")
    res.getInt("version")
  }

  /**
    * This helper assumes that there is a "data" column available, decodable with the provided codec
    *
    * TODO: we should use an scala.Iterator instead
    *
    * @param rs
    * @param codec
    * @tparam T
    * @return
    */
  def codecSequence[T](rs: ResultSet, codec: Codec[T]): Seq[T] = {
    var q: Queue[T] = Queue()
    while (rs.next()) {
      q = q :+ codec.decode(BitVector(rs.getBytes("data"))).require.value
    }
    q
  }

  /**
<<<<<<< HEAD
    * This helper uses the proper way to set a nullable value.
    * It is used on Android only
    *
    * @param statement
    * @param parameterIndex
    * @param value_opt
    */
  def setNullableLong(statement: PreparedStatement, parameterIndex: Int, value_opt: Option[Long]) = {
    value_opt match {
      case Some(value) => statement.setLong(parameterIndex, value)
      case None => statement.setNull(parameterIndex, java.sql.Types.INTEGER)
    }
  }

  /**
    * This helper retrieves the value from a nullable integer column and interprets it as an option. This is needed
    * because `rs.getLong` would return `0` for a null value.
    * It is used on Android only
    *
    * @param label
    * @return
    */
  def getNullableLong(rs: ResultSet, label: String) : Option[Long] = {
    val result = rs.getLong(label)
    if (rs.wasNull()) None else Some(result)
=======
    * Obtain an exclusive lock on a sqlite database. This is useful when we want to make sure that only one process
    * accesses the database file (see https://www.sqlite.org/pragma.html).
    *
    * The lock will be kept until the database is closed, or if the locking mode is explicitely reset.
    *
    * @param sqlite
    */
  def obtainExclusiveLock(sqlite: Connection){
    val statement = sqlite.createStatement()
    statement.execute("PRAGMA locking_mode = EXCLUSIVE")
    // we have to make a write to actually obtain the lock
    statement.executeUpdate("CREATE TABLE IF NOT EXISTS dummy_table_for_locking (a INTEGER NOT NULL)")
    statement.executeUpdate("INSERT INTO dummy_table_for_locking VALUES (42)")
>>>>>>> e082d89a
  }
}<|MERGE_RESOLUTION|>--- conflicted
+++ resolved
@@ -16,11 +16,7 @@
 
 package fr.acinq.eclair.db.sqlite
 
-<<<<<<< HEAD
-import java.sql.{PreparedStatement, ResultSet, Statement}
-=======
-import java.sql.{Connection, ResultSet, Statement}
->>>>>>> e082d89a
+import java.sql.{Connection, PreparedStatement, ResultSet, Statement}
 
 import scodec.Codec
 import scodec.bits.BitVector
@@ -82,7 +78,6 @@
   }
 
   /**
-<<<<<<< HEAD
     * This helper uses the proper way to set a nullable value.
     * It is used on Android only
     *
@@ -108,7 +103,9 @@
   def getNullableLong(rs: ResultSet, label: String) : Option[Long] = {
     val result = rs.getLong(label)
     if (rs.wasNull()) None else Some(result)
-=======
+  }
+
+  /**
     * Obtain an exclusive lock on a sqlite database. This is useful when we want to make sure that only one process
     * accesses the database file (see https://www.sqlite.org/pragma.html).
     *
@@ -122,6 +119,5 @@
     // we have to make a write to actually obtain the lock
     statement.executeUpdate("CREATE TABLE IF NOT EXISTS dummy_table_for_locking (a INTEGER NOT NULL)")
     statement.executeUpdate("INSERT INTO dummy_table_for_locking VALUES (42)")
->>>>>>> e082d89a
   }
 }