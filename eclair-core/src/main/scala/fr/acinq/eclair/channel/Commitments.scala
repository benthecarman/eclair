/*
 * Copyright 2019 ACINQ SAS
 *
 * Licensed under the Apache License, Version 2.0 (the "License");
 * you may not use this file except in compliance with the License.
 * You may obtain a copy of the License at
 *
 *     http://www.apache.org/licenses/LICENSE-2.0
 *
 * Unless required by applicable law or agreed to in writing, software
 * distributed under the License is distributed on an "AS IS" BASIS,
 * WITHOUT WARRANTIES OR CONDITIONS OF ANY KIND, either express or implied.
 * See the License for the specific language governing permissions and
 * limitations under the License.
 */

package fr.acinq.eclair.channel

import akka.event.LoggingAdapter
import fr.acinq.eclair.channel.ChannelVersion._
import fr.acinq.bitcoin.Crypto.{PrivateKey, PublicKey, sha256}
import fr.acinq.bitcoin.{ByteVector32, ByteVector64, Crypto}
import fr.acinq.eclair.blockchain.fee.{FeeEstimator, FeeTargets}
import fr.acinq.eclair.crypto.{Generators, KeyManager, ShaChain, Sphinx}
import fr.acinq.eclair.payment._
import fr.acinq.eclair.transactions.Transactions._
import fr.acinq.eclair.transactions._
import fr.acinq.eclair.wire._
import fr.acinq.eclair.{MilliSatoshi, _}

// @formatter:off
case class LocalChanges(proposed: List[UpdateMessage], signed: List[UpdateMessage], acked: List[UpdateMessage]) {
  def all: List[UpdateMessage] = proposed ++ signed ++ acked
}
case class RemoteChanges(proposed: List[UpdateMessage], acked: List[UpdateMessage], signed: List[UpdateMessage])
case class Changes(ourChanges: LocalChanges, theirChanges: RemoteChanges)
case class HtlcTxAndSigs(txinfo: TransactionWithInputInfo, localSig: ByteVector64, remoteSig: ByteVector64)
case class PublishableTxs(commitTx: CommitTx, htlcTxsAndSigs: List[HtlcTxAndSigs])
case class LocalCommit(index: Long, spec: CommitmentSpec, publishableTxs: PublishableTxs)
case class RemoteCommit(index: Long, spec: CommitmentSpec, txid: ByteVector32, remotePerCommitmentPoint: PublicKey)
case class WaitingForRevocation(nextRemoteCommit: RemoteCommit, sent: CommitSig, sentAfterLocalCommitIndex: Long, reSignAsap: Boolean = false)
// @formatter:on

/**
 * about remoteNextCommitInfo:
 * we either:
 * - have built and signed their next commit tx with their next revocation hash which can now be discarded
 * - have their next per-commitment point
 * So, when we've signed and sent a commit message and are waiting for their revocation message,
 * theirNextCommitInfo is their next commit tx. The rest of the time, it is their next per-commitment point
 */
case class Commitments(channelVersion: ChannelVersion,
                       localParams: LocalParams, remoteParams: RemoteParams,
                       channelFlags: Byte,
                       localCommit: LocalCommit, remoteCommit: RemoteCommit,
                       localChanges: LocalChanges, remoteChanges: RemoteChanges,
                       localNextHtlcId: Long, remoteNextHtlcId: Long,
                       originChannels: Map[Long, Origin], // for outgoing htlcs relayed through us, the id of the previous channel
                       remoteNextCommitInfo: Either[WaitingForRevocation, PublicKey],
                       commitInput: InputInfo,
                       remotePerCommitmentSecrets: ShaChain, channelId: ByteVector32) {

  def hasNoPendingHtlcs: Boolean = localCommit.spec.htlcs.isEmpty && remoteCommit.spec.htlcs.isEmpty && remoteNextCommitInfo.isRight

  def timedOutOutgoingHtlcs(blockheight: Long): Set[UpdateAddHtlc] =
    (localCommit.spec.htlcs.filter(htlc => htlc.direction == OUT && blockheight >= htlc.add.cltvExpiry.toLong) ++
      remoteCommit.spec.htlcs.filter(htlc => htlc.direction == IN && blockheight >= htlc.add.cltvExpiry.toLong) ++
      remoteNextCommitInfo.left.toOption.map(_.nextRemoteCommit.spec.htlcs.filter(htlc => htlc.direction == IN && blockheight >= htlc.add.cltvExpiry.toLong)).getOrElse(Set.empty[DirectedHtlc])).map(_.add)

  /**
   * HTLCs that are close to timing out upstream are potentially dangerous. If we received the pre-image for those
   * HTLCs, we need to get a remote signed updated commitment that removes this HTLC.
   * Otherwise when we get close to the upstream timeout, we risk an on-chain race condition between their HTLC timeout
   * and our HTLC success in case of a force-close.
   */
  def almostTimedOutIncomingHtlcs(blockheight: Long, fulfillSafety: CltvExpiryDelta): Set[UpdateAddHtlc] = {
    localCommit.spec.htlcs.collect {
      case htlc if htlc.direction == IN && blockheight >= (htlc.add.cltvExpiry - fulfillSafety).toLong => htlc.add
    }
  }

  def addLocalProposal(proposal: UpdateMessage): Commitments = Commitments.addLocalProposal(this, proposal)

  def addRemoteProposal(proposal: UpdateMessage): Commitments = Commitments.addRemoteProposal(this, proposal)

  val announceChannel: Boolean = (channelFlags & 0x01) != 0

  lazy val availableBalanceForSend: MilliSatoshi = {
    // we need to base the next current commitment on the last sig we sent, even if we didn't yet receive their revocation
    val remoteCommit1 = remoteNextCommitInfo.left.toOption.map(_.nextRemoteCommit).getOrElse(remoteCommit)
    val reduced = CommitmentSpec.reduce(remoteCommit1.spec, remoteChanges.acked, localChanges.proposed)
    val feesMsat = if (localParams.isFunder) commitTxFee(remoteParams.dustLimit, reduced).toMilliSatoshi else 0.msat
    (reduced.toRemote - remoteParams.channelReserve.toMilliSatoshi - feesMsat).max(0 msat)
  }

  lazy val availableBalanceForReceive: MilliSatoshi = {
    val reduced = CommitmentSpec.reduce(localCommit.spec, localChanges.acked, remoteChanges.proposed)
    val feesMsat = if (localParams.isFunder) 0.msat else commitTxFee(localParams.dustLimit, reduced).toMilliSatoshi
    (reduced.toRemote - localParams.channelReserve.toMilliSatoshi - feesMsat).max(0 msat)
  }
}

object Commitments {

  /**
   * Add a change to our proposed change list.
   *
   * @param commitments current commitments.
   * @param proposal    proposed change to add.
   * @return an updated commitment instance.
   */
  private def addLocalProposal(commitments: Commitments, proposal: UpdateMessage): Commitments =
    commitments.copy(localChanges = commitments.localChanges.copy(proposed = commitments.localChanges.proposed :+ proposal))

  private def addRemoteProposal(commitments: Commitments, proposal: UpdateMessage): Commitments =
    commitments.copy(remoteChanges = commitments.remoteChanges.copy(proposed = commitments.remoteChanges.proposed :+ proposal))

  /**
   *
   * @param commitments current commitments
   * @param cmd         add HTLC command
   * @return either Left(failure, error message) where failure is a failure message (see BOLT #4 and the Failure Message class) or Right((new commitments, updateAddHtlc)
   */
  def sendAdd(commitments: Commitments, cmd: CMD_ADD_HTLC, origin: Origin, blockHeight: Long): Either[ChannelException, (Commitments, UpdateAddHtlc)] = {
    // our counterparty needs a reasonable amount of time to pull the funds from downstream before we can get refunded (see BOLT 2 and BOLT 11 for a calculation and rationale)
    val minExpiry = Channel.MIN_CLTV_EXPIRY_DELTA.toCltvExpiry(blockHeight)
    if (cmd.cltvExpiry < minExpiry) {
      return Left(ExpiryTooSmall(commitments.channelId, minimum = minExpiry, actual = cmd.cltvExpiry, blockCount = blockHeight))
    }
    val maxExpiry = Channel.MAX_CLTV_EXPIRY_DELTA.toCltvExpiry(blockHeight)
    // we don't want to use too high a refund timeout, because our funds will be locked during that time if the payment is never fulfilled
    if (cmd.cltvExpiry >= maxExpiry) {
      return Left(ExpiryTooBig(commitments.channelId, maximum = maxExpiry, actual = cmd.cltvExpiry, blockCount = blockHeight))
    }

    if (cmd.amount < commitments.remoteParams.htlcMinimum) {
      return Left(HtlcValueTooSmall(commitments.channelId, minimum = commitments.remoteParams.htlcMinimum, actual = cmd.amount))
    }

    // let's compute the current commitment *as seen by them* with this change taken into account
    val add = UpdateAddHtlc(commitments.channelId, commitments.localNextHtlcId, cmd.amount, cmd.paymentHash, cmd.cltvExpiry, cmd.onion)
    // we increment the local htlc index and add an entry to the origins map
    val commitments1 = addLocalProposal(commitments, add).copy(localNextHtlcId = commitments.localNextHtlcId + 1, originChannels = commitments.originChannels + (add.id -> origin))
    // we need to base the next current commitment on the last sig we sent, even if we didn't yet receive their revocation
    val remoteCommit1 = commitments1.remoteNextCommitInfo.left.toOption.map(_.nextRemoteCommit).getOrElse(commitments1.remoteCommit)
    val reduced = CommitmentSpec.reduce(remoteCommit1.spec, commitments1.remoteChanges.acked, commitments1.localChanges.proposed)
    // the HTLC we are about to create is outgoing, but from their point of view it is incoming
    val outgoingHtlcs = reduced.htlcs.filter(_.direction == IN)

    // note that the funder pays the fee, so if sender != funder, both sides will have to afford this payment
    val fees = commitTxFee(commitments1.remoteParams.dustLimit, reduced)
    val missingForSender = reduced.toRemote - commitments1.remoteParams.channelReserve - (if (commitments1.localParams.isFunder) fees else 0.sat)
    val missingForReceiver = reduced.toLocal - commitments1.localParams.channelReserve - (if (commitments1.localParams.isFunder) 0.sat else fees)
    if (missingForSender < 0.msat) {
      return Left(InsufficientFunds(commitments.channelId, amount = cmd.amount, missing = -missingForSender.truncateToSatoshi, reserve = commitments1.remoteParams.channelReserve, fees = if (commitments1.localParams.isFunder) fees else 0.sat))
    } else if (missingForReceiver < 0.msat) {
      if (commitments.localParams.isFunder) {
        // receiver is fundee; it is ok if it can't maintain its channel_reserve for now, as long as its balance is increasing, which is the case if it is receiving a payment
      } else {
        return Left(RemoteCannotAffordFeesForNewHtlc(commitments.channelId, amount = cmd.amount, missing = -missingForReceiver.truncateToSatoshi, reserve = commitments1.remoteParams.channelReserve, fees = fees))
      }
    }

    val htlcValueInFlight = outgoingHtlcs.map(_.add.amountMsat).sum
    if (commitments1.remoteParams.maxHtlcValueInFlightMsat < htlcValueInFlight) {
      // TODO: this should be a specific UPDATE error
      return Left(HtlcValueTooHighInFlight(commitments.channelId, maximum = commitments1.remoteParams.maxHtlcValueInFlightMsat, actual = htlcValueInFlight))
    }

    if (outgoingHtlcs.size > commitments1.remoteParams.maxAcceptedHtlcs) {
      return Left(TooManyAcceptedHtlcs(commitments.channelId, maximum = commitments1.remoteParams.maxAcceptedHtlcs))
    }

    Right(commitments1, add)
  }

  def receiveAdd(commitments: Commitments, add: UpdateAddHtlc): Commitments = {
    if (add.id != commitments.remoteNextHtlcId) {
      throw UnexpectedHtlcId(commitments.channelId, expected = commitments.remoteNextHtlcId, actual = add.id)
    }

    if (add.amountMsat < commitments.localParams.htlcMinimum) {
      throw HtlcValueTooSmall(commitments.channelId, minimum = commitments.localParams.htlcMinimum, actual = add.amountMsat)
    }

    // let's compute the current commitment *as seen by us* including this change
    val commitments1 = addRemoteProposal(commitments, add).copy(remoteNextHtlcId = commitments.remoteNextHtlcId + 1)
    val reduced = CommitmentSpec.reduce(commitments1.localCommit.spec, commitments1.localChanges.acked, commitments1.remoteChanges.proposed)
    val incomingHtlcs = reduced.htlcs.filter(_.direction == IN)

    // note that the funder pays the fee, so if sender != funder, both sides will have to afford this payment
    val fees = commitTxFee(commitments1.remoteParams.dustLimit, reduced)
    val missingForSender = reduced.toRemote - commitments1.localParams.channelReserve - (if (commitments1.localParams.isFunder) 0.sat else fees)
    val missingForReceiver = reduced.toLocal - commitments1.remoteParams.channelReserve - (if (commitments1.localParams.isFunder) fees else 0.sat)
    if (missingForSender < 0.sat) {
      throw InsufficientFunds(commitments.channelId, amount = add.amountMsat, missing = -missingForSender.truncateToSatoshi, reserve = commitments1.localParams.channelReserve, fees = if (commitments1.localParams.isFunder) 0.sat else fees)
    } else if (missingForReceiver < 0.sat) {
      if (commitments.localParams.isFunder) {
        throw CannotAffordFees(commitments.channelId, missing = -missingForReceiver.truncateToSatoshi, reserve = commitments1.remoteParams.channelReserve, fees = fees)
      } else {
        // receiver is fundee; it is ok if it can't maintain its channel_reserve for now, as long as its balance is increasing, which is the case if it is receiving a payment
      }
    }

    val htlcValueInFlight = incomingHtlcs.map(_.add.amountMsat).sum
    if (commitments1.localParams.maxHtlcValueInFlightMsat < htlcValueInFlight) {
      throw HtlcValueTooHighInFlight(commitments.channelId, maximum = commitments1.localParams.maxHtlcValueInFlightMsat, actual = htlcValueInFlight)
    }

    if (incomingHtlcs.size > commitments1.localParams.maxAcceptedHtlcs) {
      throw TooManyAcceptedHtlcs(commitments.channelId, maximum = commitments1.localParams.maxAcceptedHtlcs)
    }

    commitments1
  }

  def getHtlcCrossSigned(commitments: Commitments, directionRelativeToLocal: Direction, htlcId: Long): Option[UpdateAddHtlc] = {
    val remoteSigned = commitments.localCommit.spec.htlcs.find(htlc => htlc.direction == directionRelativeToLocal && htlc.add.id == htlcId)
    val localSigned = commitments.remoteNextCommitInfo.left.toOption.map(_.nextRemoteCommit).getOrElse(commitments.remoteCommit)
      .spec.htlcs.find(htlc => htlc.direction == directionRelativeToLocal.opposite && htlc.add.id == htlcId)
    for {
      htlc_out <- remoteSigned
      htlc_in <- localSigned
    } yield htlc_in.add
  }

  def sendFulfill(commitments: Commitments, cmd: CMD_FULFILL_HTLC): (Commitments, UpdateFulfillHtlc) =
    getHtlcCrossSigned(commitments, IN, cmd.id) match {
      case Some(htlc) if commitments.localChanges.proposed.exists {
        case u: UpdateFulfillHtlc if htlc.id == u.id => true
        case u: UpdateFailHtlc if htlc.id == u.id => true
        case u: UpdateFailMalformedHtlc if htlc.id == u.id => true
        case _ => false
      } =>
        // we have already sent a fail/fulfill for this htlc
        throw UnknownHtlcId(commitments.channelId, cmd.id)
      case Some(htlc) if htlc.paymentHash == sha256(cmd.r) =>
        val fulfill = UpdateFulfillHtlc(commitments.channelId, cmd.id, cmd.r)
        val commitments1 = addLocalProposal(commitments, fulfill)
        (commitments1, fulfill)
      case Some(_) => throw InvalidHtlcPreimage(commitments.channelId, cmd.id)
      case None => throw UnknownHtlcId(commitments.channelId, cmd.id)
    }

  def receiveFulfill(commitments: Commitments, fulfill: UpdateFulfillHtlc): Either[Commitments, (Commitments, Origin, UpdateAddHtlc)] =
    getHtlcCrossSigned(commitments, OUT, fulfill.id) match {
      case Some(htlc) if htlc.paymentHash == sha256(fulfill.paymentPreimage) => Right((addRemoteProposal(commitments, fulfill), commitments.originChannels(fulfill.id), htlc))
      case Some(_) => throw InvalidHtlcPreimage(commitments.channelId, fulfill.id)
      case None => throw UnknownHtlcId(commitments.channelId, fulfill.id)
    }

  def sendFail(commitments: Commitments, cmd: CMD_FAIL_HTLC, nodeSecret: PrivateKey): (Commitments, UpdateFailHtlc) =
    getHtlcCrossSigned(commitments, IN, cmd.id) match {
      case Some(htlc) if commitments.localChanges.proposed.exists {
        case u: UpdateFulfillHtlc if htlc.id == u.id => true
        case u: UpdateFailHtlc if htlc.id == u.id => true
        case u: UpdateFailMalformedHtlc if htlc.id == u.id => true
        case _ => false
      } =>
        // we have already sent a fail/fulfill for this htlc
        throw UnknownHtlcId(commitments.channelId, cmd.id)
      case Some(htlc) =>
        // we need the shared secret to build the error packet
        Sphinx.PaymentPacket.peel(nodeSecret, htlc.paymentHash, htlc.onionRoutingPacket) match {
          case Right(Sphinx.DecryptedPacket(_, _, sharedSecret)) =>
            val reason = cmd.reason match {
              case Left(forwarded) => Sphinx.FailurePacket.wrap(forwarded, sharedSecret)
              case Right(failure) => Sphinx.FailurePacket.create(sharedSecret, failure)
            }
            val fail = UpdateFailHtlc(commitments.channelId, cmd.id, reason)
            val commitments1 = addLocalProposal(commitments, fail)
            (commitments1, fail)
          case Left(_) => throw CannotExtractSharedSecret(commitments.channelId, htlc)
        }
      case None => throw UnknownHtlcId(commitments.channelId, cmd.id)
    }

  def sendFailMalformed(commitments: Commitments, cmd: CMD_FAIL_MALFORMED_HTLC): (Commitments, UpdateFailMalformedHtlc) = {
    // BADONION bit must be set in failure_code
    if ((cmd.failureCode & FailureMessageCodecs.BADONION) == 0) {
      throw InvalidFailureCode(commitments.channelId)
    }
    getHtlcCrossSigned(commitments, IN, cmd.id) match {
      case Some(htlc) if commitments.localChanges.proposed.exists {
        case u: UpdateFulfillHtlc if htlc.id == u.id => true
        case u: UpdateFailHtlc if htlc.id == u.id => true
        case u: UpdateFailMalformedHtlc if htlc.id == u.id => true
        case _ => false
      } =>
        // we have already sent a fail/fulfill for this htlc
        throw UnknownHtlcId(commitments.channelId, cmd.id)
      case Some(_) =>
        val fail = UpdateFailMalformedHtlc(commitments.channelId, cmd.id, cmd.onionHash, cmd.failureCode)
        val commitments1 = addLocalProposal(commitments, fail)
        (commitments1, fail)
      case None => throw UnknownHtlcId(commitments.channelId, cmd.id)
    }
  }

  def receiveFail(commitments: Commitments, fail: UpdateFailHtlc): Either[Commitments, (Commitments, Origin, UpdateAddHtlc)] =
    getHtlcCrossSigned(commitments, OUT, fail.id) match {
      case Some(htlc) => Right((addRemoteProposal(commitments, fail), commitments.originChannels(fail.id), htlc))
      case None => throw UnknownHtlcId(commitments.channelId, fail.id)
    }

  def receiveFailMalformed(commitments: Commitments, fail: UpdateFailMalformedHtlc): Either[Commitments, (Commitments, Origin, UpdateAddHtlc)] = {
    // A receiving node MUST fail the channel if the BADONION bit in failure_code is not set for update_fail_malformed_htlc.
    if ((fail.failureCode & FailureMessageCodecs.BADONION) == 0) {
      throw InvalidFailureCode(commitments.channelId)
    }

    getHtlcCrossSigned(commitments, OUT, fail.id) match {
      case Some(htlc) => Right((addRemoteProposal(commitments, fail), commitments.originChannels(fail.id), htlc))
      case None => throw UnknownHtlcId(commitments.channelId, fail.id)
    }
  }

  def sendFee(commitments: Commitments, cmd: CMD_UPDATE_FEE): (Commitments, UpdateFee) = {
    if (!commitments.localParams.isFunder) {
      throw FundeeCannotSendUpdateFee(commitments.channelId)
    }
    // let's compute the current commitment *as seen by them* with this change taken into account
    val fee = UpdateFee(commitments.channelId, cmd.feeratePerKw)
    // update_fee replace each other, so we can remove previous ones
    val commitments1 = commitments.copy(localChanges = commitments.localChanges.copy(proposed = commitments.localChanges.proposed.filterNot(_.isInstanceOf[UpdateFee]) :+ fee))
    val reduced = CommitmentSpec.reduce(commitments1.remoteCommit.spec, commitments1.remoteChanges.acked, commitments1.localChanges.proposed)

    // a node cannot spend pending incoming htlcs, and need to keep funds above the reserve required by the counterparty, after paying the fee
    // we look from remote's point of view, so if local is funder remote doesn't pay the fees
    val fees = commitTxFee(commitments1.remoteParams.dustLimit, reduced)
    val missing = reduced.toRemote.truncateToSatoshi - commitments1.remoteParams.channelReserve - fees
    if (missing < 0.sat) {
      throw CannotAffordFees(commitments.channelId, missing = -missing, reserve = commitments1.localParams.channelReserve, fees = fees)
    }

    (commitments1, fee)
  }

  def receiveFee(commitments: Commitments, feeEstimator: FeeEstimator, feeTargets: FeeTargets, fee: UpdateFee, maxFeerateMismatch: Double): Commitments = {
    if (commitments.localParams.isFunder) {
      throw FundeeCannotSendUpdateFee(commitments.channelId)
    }

    if (fee.feeratePerKw < fr.acinq.eclair.MinimumFeeratePerKw) {
      throw FeerateTooSmall(commitments.channelId, remoteFeeratePerKw = fee.feeratePerKw)
    }

    val localFeeratePerKw = feeEstimator.getFeeratePerKw(target = feeTargets.commitmentBlockTarget)
    if (Helpers.isFeeDiffTooHigh(fee.feeratePerKw, localFeeratePerKw, maxFeerateMismatch)) {
      throw FeerateTooDifferent(commitments.channelId, localFeeratePerKw = localFeeratePerKw, remoteFeeratePerKw = fee.feeratePerKw)
    }

    // NB: we check that the funder can afford this new fee even if spec allows to do it at next signature
    // It is easier to do it here because under certain (race) conditions spec allows a lower-than-normal fee to be paid,
    // and it would be tricky to check if the conditions are met at signing
    // (it also means that we need to check the fee of the initial commitment tx somewhere)

    // let's compute the current commitment *as seen by us* including this change
    // update_fee replace each other, so we can remove previous ones
    val commitments1 = commitments.copy(remoteChanges = commitments.remoteChanges.copy(proposed = commitments.remoteChanges.proposed.filterNot(_.isInstanceOf[UpdateFee]) :+ fee))
    val reduced = CommitmentSpec.reduce(commitments1.localCommit.spec, commitments1.localChanges.acked, commitments1.remoteChanges.proposed)

    // a node cannot spend pending incoming htlcs, and need to keep funds above the reserve required by the counterparty, after paying the fee
    val fees = commitTxFee(commitments1.remoteParams.dustLimit, reduced)
    val missing = reduced.toRemote.truncateToSatoshi - commitments1.localParams.channelReserve - fees
    if (missing < 0.sat) {
      throw CannotAffordFees(commitments.channelId, missing = -missing, reserve = commitments1.localParams.channelReserve, fees = fees)
    }

    commitments1
  }

  def localHasUnsignedOutgoingHtlcs(commitments: Commitments): Boolean = commitments.localChanges.proposed.collectFirst { case u: UpdateAddHtlc => u }.isDefined

  def remoteHasUnsignedOutgoingHtlcs(commitments: Commitments): Boolean = commitments.remoteChanges.proposed.collectFirst { case u: UpdateAddHtlc => u }.isDefined

  def localHasChanges(commitments: Commitments): Boolean = commitments.remoteChanges.acked.nonEmpty || commitments.localChanges.proposed.nonEmpty

  def remoteHasChanges(commitments: Commitments): Boolean = commitments.localChanges.acked.nonEmpty || commitments.remoteChanges.proposed.nonEmpty

  def revocationPreimage(seed: ByteVector32, index: Long): ByteVector32 = ShaChain.shaChainFromSeed(seed, 0xFFFFFFFFFFFFFFFFL - index)

  def revocationHash(seed: ByteVector32, index: Long): ByteVector32 = Crypto.sha256(revocationPreimage(seed, index))

  def sendCommit(commitments: Commitments, keyManager: KeyManager)(implicit log: LoggingAdapter): (Commitments, CommitSig) = {
    import commitments._
    commitments.remoteNextCommitInfo match {
      case Right(_) if !localHasChanges(commitments) =>
        throw CannotSignWithoutChanges(commitments.channelId)
      case Right(remoteNextPerCommitmentPoint) =>
        // remote commitment will includes all local changes + remote acked changes
        val spec = CommitmentSpec.reduce(remoteCommit.spec, remoteChanges.acked, localChanges.proposed)
<<<<<<< HEAD
        val (remoteCommitTx, htlcTimeoutTxs, htlcSuccessTxs) = makeRemoteTxs(keyManager, remoteCommit.index + 1, localParams, remoteParams, commitInput, remoteNextPerCommitmentPoint, spec, commitments.channelVersion)
        val sig = keyManager.sign(remoteCommitTx, keyManager.fundingPublicKey(localParams.channelKeyPath))
=======
        val (remoteCommitTx, htlcTimeoutTxs, htlcSuccessTxs) = makeRemoteTxs(keyManager, channelVersion, remoteCommit.index + 1, localParams, remoteParams, commitInput, remoteNextPerCommitmentPoint, spec)
        val sig = keyManager.sign(remoteCommitTx, keyManager.fundingPublicKey(commitments.localParams.fundingKeyPath))
>>>>>>> 88880c30

        val sortedHtlcTxs: Seq[TransactionWithInputInfo] = (htlcTimeoutTxs ++ htlcSuccessTxs).sortBy(_.input.outPoint.index)
        val channelKeyPath = keyManager.channelKeyPath(commitments.localParams, commitments.channelVersion)
        val htlcSigs = sortedHtlcTxs.map(keyManager.sign(_, keyManager.htlcPoint(channelKeyPath), remoteNextPerCommitmentPoint))

        // NB: IN/OUT htlcs are inverted because this is the remote commit
        log.info(s"built remote commit number=${remoteCommit.index + 1} htlc_in={} htlc_out={} feeratePerKw=${spec.feeratePerKw} txid=${remoteCommitTx.tx.txid} tx={}", spec.htlcs.filter(_.direction == OUT).map(_.add.id).mkString(","), spec.htlcs.filter(_.direction == IN).map(_.add.id).mkString(","), remoteCommitTx.tx)

        // don't sign if they don't get paid
        val commitSig = CommitSig(
          channelId = commitments.channelId,
          signature = sig,
          htlcSignatures = htlcSigs.toList
        )

        val commitments1 = commitments.copy(
          remoteNextCommitInfo = Left(WaitingForRevocation(RemoteCommit(remoteCommit.index + 1, spec, remoteCommitTx.tx.txid, remoteNextPerCommitmentPoint), commitSig, commitments.localCommit.index)),
          localChanges = localChanges.copy(proposed = Nil, signed = localChanges.proposed),
          remoteChanges = remoteChanges.copy(acked = Nil, signed = remoteChanges.acked))
        (commitments1, commitSig)
      case Left(_) =>
        throw CannotSignBeforeRevocation(commitments.channelId)
    }
  }

  def receiveCommit(commitments: Commitments, commit: CommitSig, keyManager: KeyManager)(implicit log: LoggingAdapter): (Commitments, RevokeAndAck) = {
    import commitments._
    // they sent us a signature for *their* view of *our* next commit tx
    // so in terms of rev.hashes and indexes we have:
    // ourCommit.index -> our current revocation hash, which is about to become our old revocation hash
    // ourCommit.index + 1 -> our next revocation hash, used by *them* to build the sig we've just received, and which
    // is about to become our current revocation hash
    // ourCommit.index + 2 -> which is about to become our next revocation hash
    // we will reply to this sig with our old revocation hash preimage (at index) and our next revocation hash (at index + 1)
    // and will increment our index

    // lnd sometimes sends a new signature without any changes, which is a (harmless) spec violation
    if (!remoteHasChanges(commitments)) {
      //  throw CannotSignWithoutChanges(commitments.channelId)
      log.warning("received a commit sig with no changes (probably coming from lnd)")
    }

    // check that their signature is valid
    // signatures are now optional in the commit message, and will be sent only if the other party is actually
    // receiving money i.e its commit tx has one output for them

    val spec = CommitmentSpec.reduce(localCommit.spec, localChanges.acked, remoteChanges.proposed)
<<<<<<< HEAD
    val localPerCommitmentPoint = keyManager.commitmentPoint(localParams.channelKeyPath, commitments.localCommit.index + 1)
    val (localCommitTx, htlcTimeoutTxs, htlcSuccessTxs) = makeLocalTxs(keyManager, localCommit.index + 1, localParams, remoteParams, commitInput, localPerCommitmentPoint, spec, commitments.channelVersion)
    val sig = keyManager.sign(localCommitTx, keyManager.fundingPublicKey(localParams.channelKeyPath))
=======
    val channelKeyPath = keyManager.channelKeyPath(commitments.localParams, commitments.channelVersion)
    val localPerCommitmentPoint = keyManager.commitmentPoint(channelKeyPath, commitments.localCommit.index + 1)
    val (localCommitTx, htlcTimeoutTxs, htlcSuccessTxs) = makeLocalTxs(keyManager, channelVersion, localCommit.index + 1, localParams, remoteParams, commitInput, localPerCommitmentPoint, spec)
    val sig = keyManager.sign(localCommitTx, keyManager.fundingPublicKey(commitments.localParams.fundingKeyPath))
>>>>>>> 88880c30

    log.info(s"built local commit number=${localCommit.index + 1} htlc_in={} htlc_out={} feeratePerKw=${spec.feeratePerKw} txid=${localCommitTx.tx.txid} tx={}", spec.htlcs.filter(_.direction == IN).map(_.add.id).mkString(","), spec.htlcs.filter(_.direction == OUT).map(_.add.id).mkString(","), localCommitTx.tx)

    // TODO: should we have optional sig? (original comment: this tx will NOT be signed if our output is empty)

    // no need to compute htlc sigs if commit sig doesn't check out
    val signedCommitTx = Transactions.addSigs(localCommitTx, keyManager.fundingPublicKey(commitments.localParams.fundingKeyPath).publicKey, remoteParams.fundingPubKey, sig, commit.signature)
    if (Transactions.checkSpendable(signedCommitTx).isFailure) {
      throw InvalidCommitmentSignature(commitments.channelId, signedCommitTx.tx)
    }

    val sortedHtlcTxs: Seq[TransactionWithInputInfo] = (htlcTimeoutTxs ++ htlcSuccessTxs).sortBy(_.input.outPoint.index)
    if (commit.htlcSignatures.size != sortedHtlcTxs.size) {
      throw HtlcSigCountMismatch(commitments.channelId, sortedHtlcTxs.size, commit.htlcSignatures.size)
    }
    val htlcSigs = sortedHtlcTxs.map(keyManager.sign(_, keyManager.htlcPoint(channelKeyPath), localPerCommitmentPoint))
    val remoteHtlcPubkey = Generators.derivePubKey(remoteParams.htlcBasepoint, localPerCommitmentPoint)
    // combine the sigs to make signed txes
    val htlcTxsAndSigs = (sortedHtlcTxs, htlcSigs, commit.htlcSignatures).zipped.toList.collect {
      case (htlcTx: HtlcTimeoutTx, localSig, remoteSig) =>
        if (Transactions.checkSpendable(Transactions.addSigs(htlcTx, localSig, remoteSig)).isFailure) {
          throw InvalidHtlcSignature(commitments.channelId, htlcTx.tx)
        }
        HtlcTxAndSigs(htlcTx, localSig, remoteSig)
      case (htlcTx: HtlcSuccessTx, localSig, remoteSig) =>
        // we can't check that htlc-success tx are spendable because we need the payment preimage; thus we only check the remote sig
        if (!Transactions.checkSig(htlcTx, remoteSig, remoteHtlcPubkey)) {
          throw InvalidHtlcSignature(commitments.channelId, htlcTx.tx)
        }
        HtlcTxAndSigs(htlcTx, localSig, remoteSig)
    }

    // we will send our revocation preimage + our next revocation hash
    val localPerCommitmentSecret = keyManager.commitmentSecret(channelKeyPath, commitments.localCommit.index)
    val localNextPerCommitmentPoint = keyManager.commitmentPoint(channelKeyPath, commitments.localCommit.index + 2)
    val revocation = RevokeAndAck(
      channelId = commitments.channelId,
      perCommitmentSecret = localPerCommitmentSecret,
      nextPerCommitmentPoint = localNextPerCommitmentPoint
    )

    // update our commitment data
    val localCommit1 = LocalCommit(
      index = localCommit.index + 1,
      spec,
      publishableTxs = PublishableTxs(signedCommitTx, htlcTxsAndSigs))
    val ourChanges1 = localChanges.copy(acked = Nil)
    val theirChanges1 = remoteChanges.copy(proposed = Nil, acked = remoteChanges.acked ++ remoteChanges.proposed)
    val commitments1 = commitments.copy(localCommit = localCommit1, localChanges = ourChanges1, remoteChanges = theirChanges1)

    (commitments1, revocation)
  }

  def receiveRevocation(commitments: Commitments, revocation: RevokeAndAck): (Commitments, Seq[ForwardMessage]) = {
    import commitments._
    // we receive a revocation because we just sent them a sig for their next commit tx
    remoteNextCommitInfo match {
      case Left(_) if revocation.perCommitmentSecret.publicKey != remoteCommit.remotePerCommitmentPoint =>
        throw InvalidRevocation(commitments.channelId)
      case Left(WaitingForRevocation(theirNextCommit, _, _, _)) =>
        val forwards = commitments.remoteChanges.signed collect {
          // we forward adds downstream only when they have been committed by both sides
          // it always happen when we receive a revocation, because they send the add, then they sign it, then we sign it
          case add: UpdateAddHtlc => ForwardAdd(add)
          // same for fails: we need to make sure that they are in neither commitment before propagating the fail upstream
          case fail: UpdateFailHtlc =>
            val origin = commitments.originChannels(fail.id)
            val add = commitments.remoteCommit.spec.htlcs.find(p => p.direction == IN && p.add.id == fail.id).map(_.add).get
            ForwardFail(fail, origin, add)
          // same as above
          case fail: UpdateFailMalformedHtlc =>
            val origin = commitments.originChannels(fail.id)
            val add = commitments.remoteCommit.spec.htlcs.find(p => p.direction == IN && p.add.id == fail.id).map(_.add).get
            ForwardFailMalformed(fail, origin, add)
        }
        // the outgoing following htlcs have been completed (fulfilled or failed) when we received this revocation
        // they have been removed from both local and remote commitment
        // (since fulfill/fail are sent by remote, they are (1) signed by them, (2) revoked by us, (3) signed by us, (4) revoked by them
        val completedOutgoingHtlcs = commitments.remoteCommit.spec.htlcs.filter(_.direction == IN).map(_.add.id) -- theirNextCommit.spec.htlcs.filter(_.direction == IN).map(_.add.id)
        // we remove the newly completed htlcs from the origin map
        val originChannels1 = commitments.originChannels -- completedOutgoingHtlcs
        val commitments1 = commitments.copy(
          localChanges = localChanges.copy(signed = Nil, acked = localChanges.acked ++ localChanges.signed),
          remoteChanges = remoteChanges.copy(signed = Nil),
          remoteCommit = theirNextCommit,
          remoteNextCommitInfo = Right(revocation.nextPerCommitmentPoint),
          remotePerCommitmentSecrets = commitments.remotePerCommitmentSecrets.addHash(revocation.perCommitmentSecret.value, 0xFFFFFFFFFFFFL - commitments.remoteCommit.index),
          originChannels = originChannels1)
        (commitments1, forwards)
      case Right(_) =>
        throw UnexpectedRevocation(commitments.channelId)
    }
  }

<<<<<<< HEAD
  def makeLocalTxs(keyManager: KeyManager, commitTxNumber: Long, localParams: LocalParams, remoteParams: RemoteParams, commitmentInput: InputInfo, localPerCommitmentPoint: PublicKey, spec: CommitmentSpec, channelVersion: ChannelVersion): (CommitTx, Seq[HtlcTimeoutTx], Seq[HtlcSuccessTx]) = {
    val localDelayedPaymentPubkey = Generators.derivePubKey(keyManager.delayedPaymentPoint(localParams.channelKeyPath).publicKey, localPerCommitmentPoint)
    val localHtlcPubkey = Generators.derivePubKey(keyManager.htlcPoint(localParams.channelKeyPath).publicKey, localPerCommitmentPoint)
    val remotePaymentPubkey = channelVersion match {
      case STANDARD => Generators.derivePubKey(remoteParams.paymentBasepoint, localPerCommitmentPoint)
      case STATIC_REMOTEKEY => remoteParams.paymentBasepoint
    }
=======
  def makeLocalTxs(keyManager: KeyManager, channelVersion: ChannelVersion, commitTxNumber: Long, localParams: LocalParams, remoteParams: RemoteParams, commitmentInput: InputInfo, localPerCommitmentPoint: PublicKey, spec: CommitmentSpec): (CommitTx, Seq[HtlcTimeoutTx], Seq[HtlcSuccessTx]) = {
    val channelKeyPath = keyManager.channelKeyPath(localParams, channelVersion)
    val localDelayedPaymentPubkey = Generators.derivePubKey(keyManager.delayedPaymentPoint(channelKeyPath).publicKey, localPerCommitmentPoint)
    val localHtlcPubkey = Generators.derivePubKey(keyManager.htlcPoint(channelKeyPath).publicKey, localPerCommitmentPoint)
    val remotePaymentPubkey = Generators.derivePubKey(remoteParams.paymentBasepoint, localPerCommitmentPoint)
>>>>>>> 88880c30
    val remoteHtlcPubkey = Generators.derivePubKey(remoteParams.htlcBasepoint, localPerCommitmentPoint)
    val localRevocationPubkey = Generators.revocationPubKey(remoteParams.revocationBasepoint, localPerCommitmentPoint)
    val commitTx = Transactions.makeCommitTx(commitmentInput, commitTxNumber, keyManager.paymentPoint(channelKeyPath).publicKey, remoteParams.paymentBasepoint, localParams.isFunder, localParams.dustLimit, localRevocationPubkey, remoteParams.toSelfDelay, localDelayedPaymentPubkey, remotePaymentPubkey, localHtlcPubkey, remoteHtlcPubkey, spec)
    val (htlcTimeoutTxs, htlcSuccessTxs) = Transactions.makeHtlcTxs(commitTx.tx, localParams.dustLimit, localRevocationPubkey, remoteParams.toSelfDelay, localDelayedPaymentPubkey, localHtlcPubkey, remoteHtlcPubkey, spec)
    (commitTx, htlcTimeoutTxs, htlcSuccessTxs)
  }

<<<<<<< HEAD
  def makeRemoteTxs(keyManager: KeyManager, commitTxNumber: Long, localParams: LocalParams, remoteParams: RemoteParams, commitmentInput: InputInfo, remotePerCommitmentPoint: PublicKey, spec: CommitmentSpec, channelVersion: ChannelVersion): (CommitTx, Seq[HtlcTimeoutTx], Seq[HtlcSuccessTx]) = {
    val localPaymentPubkey = channelVersion match {
      case STANDARD => Generators.derivePubKey(keyManager.paymentPoint(localParams.channelKeyPath).publicKey, remotePerCommitmentPoint)
      case STATIC_REMOTEKEY => keyManager.paymentPoint(localParams.channelKeyPath).publicKey
    }
    val localHtlcPubkey = Generators.derivePubKey(keyManager.htlcPoint(localParams.channelKeyPath).publicKey, remotePerCommitmentPoint)
=======
  def makeRemoteTxs(keyManager: KeyManager, channelVersion: ChannelVersion, commitTxNumber: Long, localParams: LocalParams, remoteParams: RemoteParams, commitmentInput: InputInfo, remotePerCommitmentPoint: PublicKey, spec: CommitmentSpec): (CommitTx, Seq[HtlcTimeoutTx], Seq[HtlcSuccessTx]) = {
    val channelKeyPath = keyManager.channelKeyPath(localParams, channelVersion)
    val localPaymentPubkey = Generators.derivePubKey(keyManager.paymentPoint(channelKeyPath).publicKey, remotePerCommitmentPoint)
    val localHtlcPubkey = Generators.derivePubKey(keyManager.htlcPoint(channelKeyPath).publicKey, remotePerCommitmentPoint)
>>>>>>> 88880c30
    val remoteDelayedPaymentPubkey = Generators.derivePubKey(remoteParams.delayedPaymentBasepoint, remotePerCommitmentPoint)
    val remoteHtlcPubkey = Generators.derivePubKey(remoteParams.htlcBasepoint, remotePerCommitmentPoint)
    val remoteRevocationPubkey = Generators.revocationPubKey(keyManager.revocationPoint(channelKeyPath).publicKey, remotePerCommitmentPoint)
    val commitTx = Transactions.makeCommitTx(commitmentInput, commitTxNumber, remoteParams.paymentBasepoint, keyManager.paymentPoint(channelKeyPath).publicKey, !localParams.isFunder, remoteParams.dustLimit, remoteRevocationPubkey, localParams.toSelfDelay, remoteDelayedPaymentPubkey, localPaymentPubkey, remoteHtlcPubkey, localHtlcPubkey, spec)
    val (htlcTimeoutTxs, htlcSuccessTxs) = Transactions.makeHtlcTxs(commitTx.tx, remoteParams.dustLimit, remoteRevocationPubkey, localParams.toSelfDelay, remoteDelayedPaymentPubkey, remoteHtlcPubkey, localHtlcPubkey, spec)
    (commitTx, htlcTimeoutTxs, htlcSuccessTxs)
  }

  def msg2String(msg: LightningMessage): String = msg match {
    case u: UpdateAddHtlc => s"add-${u.id}"
    case u: UpdateFulfillHtlc => s"ful-${u.id}"
    case u: UpdateFailHtlc => s"fail-${u.id}"
    case _: UpdateFee => s"fee"
    case _: CommitSig => s"sig"
    case _: RevokeAndAck => s"rev"
    case _: Error => s"err"
    case _: FundingLocked => s"funding_locked"
    case _ => "???"
  }

  def changes2String(commitments: Commitments): String = {
    import commitments._
    s"""commitments:
       |    localChanges:
       |        proposed: ${localChanges.proposed.map(msg2String(_)).mkString(" ")}
       |        signed: ${localChanges.signed.map(msg2String(_)).mkString(" ")}
       |        acked: ${localChanges.acked.map(msg2String(_)).mkString(" ")}
       |    remoteChanges:
       |        proposed: ${remoteChanges.proposed.map(msg2String(_)).mkString(" ")}
       |        acked: ${remoteChanges.acked.map(msg2String(_)).mkString(" ")}
       |        signed: ${remoteChanges.signed.map(msg2String(_)).mkString(" ")}
       |    nextHtlcId:
       |        local: $localNextHtlcId
       |        remote: $remoteNextHtlcId""".stripMargin
  }

  def specs2String(commitments: Commitments): String = {
    s"""specs:
       |localcommit:
       |  toLocal: ${commitments.localCommit.spec.toLocal}
       |  toRemote: ${commitments.localCommit.spec.toRemote}
       |  htlcs:
       |${commitments.localCommit.spec.htlcs.map(h => s"    ${h.direction} ${h.add.id} ${h.add.cltvExpiry}").mkString("\n")}
       |remotecommit:
       |  toLocal: ${commitments.remoteCommit.spec.toLocal}
       |  toRemote: ${commitments.remoteCommit.spec.toRemote}
       |  htlcs:
       |${commitments.remoteCommit.spec.htlcs.map(h => s"    ${h.direction} ${h.add.id} ${h.add.cltvExpiry}").mkString("\n")}
       |next remotecommit:
       |  toLocal: ${commitments.remoteNextCommitInfo.left.toOption.map(_.nextRemoteCommit.spec.toLocal).getOrElse("N/A")}
       |  toRemote: ${commitments.remoteNextCommitInfo.left.toOption.map(_.nextRemoteCommit.spec.toRemote).getOrElse("N/A")}
       |  htlcs:
       |${commitments.remoteNextCommitInfo.left.toOption.map(_.nextRemoteCommit.spec.htlcs.map(h => s"    ${h.direction} ${h.add.id} ${h.add.cltvExpiry}").mkString("\n")).getOrElse("N/A")}""".stripMargin
  }
}<|MERGE_RESOLUTION|>--- conflicted
+++ resolved
@@ -390,13 +390,8 @@
       case Right(remoteNextPerCommitmentPoint) =>
         // remote commitment will includes all local changes + remote acked changes
         val spec = CommitmentSpec.reduce(remoteCommit.spec, remoteChanges.acked, localChanges.proposed)
-<<<<<<< HEAD
-        val (remoteCommitTx, htlcTimeoutTxs, htlcSuccessTxs) = makeRemoteTxs(keyManager, remoteCommit.index + 1, localParams, remoteParams, commitInput, remoteNextPerCommitmentPoint, spec, commitments.channelVersion)
-        val sig = keyManager.sign(remoteCommitTx, keyManager.fundingPublicKey(localParams.channelKeyPath))
-=======
         val (remoteCommitTx, htlcTimeoutTxs, htlcSuccessTxs) = makeRemoteTxs(keyManager, channelVersion, remoteCommit.index + 1, localParams, remoteParams, commitInput, remoteNextPerCommitmentPoint, spec)
         val sig = keyManager.sign(remoteCommitTx, keyManager.fundingPublicKey(commitments.localParams.fundingKeyPath))
->>>>>>> 88880c30
 
         val sortedHtlcTxs: Seq[TransactionWithInputInfo] = (htlcTimeoutTxs ++ htlcSuccessTxs).sortBy(_.input.outPoint.index)
         val channelKeyPath = keyManager.channelKeyPath(commitments.localParams, commitments.channelVersion)
@@ -444,16 +439,10 @@
     // receiving money i.e its commit tx has one output for them
 
     val spec = CommitmentSpec.reduce(localCommit.spec, localChanges.acked, remoteChanges.proposed)
-<<<<<<< HEAD
-    val localPerCommitmentPoint = keyManager.commitmentPoint(localParams.channelKeyPath, commitments.localCommit.index + 1)
-    val (localCommitTx, htlcTimeoutTxs, htlcSuccessTxs) = makeLocalTxs(keyManager, localCommit.index + 1, localParams, remoteParams, commitInput, localPerCommitmentPoint, spec, commitments.channelVersion)
-    val sig = keyManager.sign(localCommitTx, keyManager.fundingPublicKey(localParams.channelKeyPath))
-=======
     val channelKeyPath = keyManager.channelKeyPath(commitments.localParams, commitments.channelVersion)
     val localPerCommitmentPoint = keyManager.commitmentPoint(channelKeyPath, commitments.localCommit.index + 1)
     val (localCommitTx, htlcTimeoutTxs, htlcSuccessTxs) = makeLocalTxs(keyManager, channelVersion, localCommit.index + 1, localParams, remoteParams, commitInput, localPerCommitmentPoint, spec)
     val sig = keyManager.sign(localCommitTx, keyManager.fundingPublicKey(commitments.localParams.fundingKeyPath))
->>>>>>> 88880c30
 
     log.info(s"built local commit number=${localCommit.index + 1} htlc_in={} htlc_out={} feeratePerKw=${spec.feeratePerKw} txid=${localCommitTx.tx.txid} tx={}", spec.htlcs.filter(_.direction == IN).map(_.add.id).mkString(","), spec.htlcs.filter(_.direction == OUT).map(_.add.id).mkString(","), localCommitTx.tx)
 
@@ -548,21 +537,14 @@
     }
   }
 
-<<<<<<< HEAD
-  def makeLocalTxs(keyManager: KeyManager, commitTxNumber: Long, localParams: LocalParams, remoteParams: RemoteParams, commitmentInput: InputInfo, localPerCommitmentPoint: PublicKey, spec: CommitmentSpec, channelVersion: ChannelVersion): (CommitTx, Seq[HtlcTimeoutTx], Seq[HtlcSuccessTx]) = {
-    val localDelayedPaymentPubkey = Generators.derivePubKey(keyManager.delayedPaymentPoint(localParams.channelKeyPath).publicKey, localPerCommitmentPoint)
-    val localHtlcPubkey = Generators.derivePubKey(keyManager.htlcPoint(localParams.channelKeyPath).publicKey, localPerCommitmentPoint)
-    val remotePaymentPubkey = channelVersion match {
-      case STANDARD => Generators.derivePubKey(remoteParams.paymentBasepoint, localPerCommitmentPoint)
-      case STATIC_REMOTEKEY => remoteParams.paymentBasepoint
-    }
-=======
   def makeLocalTxs(keyManager: KeyManager, channelVersion: ChannelVersion, commitTxNumber: Long, localParams: LocalParams, remoteParams: RemoteParams, commitmentInput: InputInfo, localPerCommitmentPoint: PublicKey, spec: CommitmentSpec): (CommitTx, Seq[HtlcTimeoutTx], Seq[HtlcSuccessTx]) = {
     val channelKeyPath = keyManager.channelKeyPath(localParams, channelVersion)
     val localDelayedPaymentPubkey = Generators.derivePubKey(keyManager.delayedPaymentPoint(channelKeyPath).publicKey, localPerCommitmentPoint)
     val localHtlcPubkey = Generators.derivePubKey(keyManager.htlcPoint(channelKeyPath).publicKey, localPerCommitmentPoint)
-    val remotePaymentPubkey = Generators.derivePubKey(remoteParams.paymentBasepoint, localPerCommitmentPoint)
->>>>>>> 88880c30
+    val remotePaymentPubkey = channelVersion match {
+      case STANDARD => Generators.derivePubKey(remoteParams.paymentBasepoint, localPerCommitmentPoint)
+      case STATIC_REMOTEKEY => remoteParams.paymentBasepoint
+    }
     val remoteHtlcPubkey = Generators.derivePubKey(remoteParams.htlcBasepoint, localPerCommitmentPoint)
     val localRevocationPubkey = Generators.revocationPubKey(remoteParams.revocationBasepoint, localPerCommitmentPoint)
     val commitTx = Transactions.makeCommitTx(commitmentInput, commitTxNumber, keyManager.paymentPoint(channelKeyPath).publicKey, remoteParams.paymentBasepoint, localParams.isFunder, localParams.dustLimit, localRevocationPubkey, remoteParams.toSelfDelay, localDelayedPaymentPubkey, remotePaymentPubkey, localHtlcPubkey, remoteHtlcPubkey, spec)
@@ -570,19 +552,13 @@
     (commitTx, htlcTimeoutTxs, htlcSuccessTxs)
   }
 
-<<<<<<< HEAD
-  def makeRemoteTxs(keyManager: KeyManager, commitTxNumber: Long, localParams: LocalParams, remoteParams: RemoteParams, commitmentInput: InputInfo, remotePerCommitmentPoint: PublicKey, spec: CommitmentSpec, channelVersion: ChannelVersion): (CommitTx, Seq[HtlcTimeoutTx], Seq[HtlcSuccessTx]) = {
-    val localPaymentPubkey = channelVersion match {
-      case STANDARD => Generators.derivePubKey(keyManager.paymentPoint(localParams.channelKeyPath).publicKey, remotePerCommitmentPoint)
-      case STATIC_REMOTEKEY => keyManager.paymentPoint(localParams.channelKeyPath).publicKey
-    }
-    val localHtlcPubkey = Generators.derivePubKey(keyManager.htlcPoint(localParams.channelKeyPath).publicKey, remotePerCommitmentPoint)
-=======
   def makeRemoteTxs(keyManager: KeyManager, channelVersion: ChannelVersion, commitTxNumber: Long, localParams: LocalParams, remoteParams: RemoteParams, commitmentInput: InputInfo, remotePerCommitmentPoint: PublicKey, spec: CommitmentSpec): (CommitTx, Seq[HtlcTimeoutTx], Seq[HtlcSuccessTx]) = {
     val channelKeyPath = keyManager.channelKeyPath(localParams, channelVersion)
-    val localPaymentPubkey = Generators.derivePubKey(keyManager.paymentPoint(channelKeyPath).publicKey, remotePerCommitmentPoint)
+    val localPaymentPubkey = channelVersion match {
+      case STANDARD => Generators.derivePubKey(keyManager.paymentPoint(channelKeyPath).publicKey, remotePerCommitmentPoint)
+      case STATIC_REMOTEKEY => keyManager.paymentPoint(channelKeyPath).publicKey
+    }
     val localHtlcPubkey = Generators.derivePubKey(keyManager.htlcPoint(channelKeyPath).publicKey, remotePerCommitmentPoint)
->>>>>>> 88880c30
     val remoteDelayedPaymentPubkey = Generators.derivePubKey(remoteParams.delayedPaymentBasepoint, remotePerCommitmentPoint)
     val remoteHtlcPubkey = Generators.derivePubKey(remoteParams.htlcBasepoint, remotePerCommitmentPoint)
     val remoteRevocationPubkey = Generators.revocationPubKey(keyManager.revocationPoint(channelKeyPath).publicKey, remotePerCommitmentPoint)
