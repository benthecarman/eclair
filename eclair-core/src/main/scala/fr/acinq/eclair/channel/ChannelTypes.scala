--- conflicted
+++ resolved
@@ -234,18 +234,16 @@
 object ChannelVersion {
   import scodec.bits._
   val LENGTH_BITS = 4 * 8
-<<<<<<< HEAD
-  val STANDARD = ChannelVersion(BitVector.fill(LENGTH_BITS)(false))
-  val STATIC_REMOTEKEY = ChannelVersion(BitVector.fill(LENGTH_BITS - 1)(false) :+ true)
-=======
   val ZEROES = ChannelVersion(bin"00000000000000000000000000000000")
   val USE_PUBKEY_KEYPATH_BIT = 0 // bit numbers start at 0
+  val USE_STATIC_REMOTEKEY_BIT = 1
 
   def fromBit(bit: Int) = ChannelVersion(BitVector.low(LENGTH_BITS).set(bit).reverse)
 
   val USE_PUBKEY_KEYPATH = fromBit(USE_PUBKEY_KEYPATH_BIT)
+  val USE_STATIC_REMOTEKEY = fromBit(USE_STATIC_REMOTEKEY_BIT)
 
   val STANDARD = ZEROES | USE_PUBKEY_KEYPATH
->>>>>>> 88880c30
+  val STATIC_REMOTEKEY = STANDARD | USE_STATIC_REMOTEKEY // USE_PUBKEY_KEYPATH + USE_STATIC_REMOTEKEY
 }
 // @formatter:on