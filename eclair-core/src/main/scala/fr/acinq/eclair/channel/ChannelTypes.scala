--- conflicted
+++ resolved
@@ -142,15 +142,9 @@
 
 case class ClosingTxProposed(unsignedTx: Transaction, localClosingSigned: ClosingSigned)
 
-<<<<<<< HEAD
-case class LocalCommitPublished(commitTx: Transaction, claimMainDelayedOutputTx: Option[Transaction], htlcSuccessTxs: List[Transaction], htlcTimeoutTxs: List[Transaction], claimHtlcDelayedTxs: List[Transaction], pushMeTx: Option[Transaction], irrevocablySpent: Map[OutPoint, BinaryData])
-case class RemoteCommitPublished(commitTx: Transaction, claimMainOutputTx: Option[Transaction], claimHtlcSuccessTxs: List[Transaction], claimHtlcTimeoutTxs: List[Transaction], pushMeTx: Option[Transaction], irrevocablySpent: Map[OutPoint, BinaryData])
-case class RevokedCommitPublished(commitTx: Transaction, claimMainOutputTx: Option[Transaction], mainPenaltyTx: Option[Transaction], htlcPenaltyTxs: List[Transaction], claimHtlcDelayedPenaltyTxs: List[Transaction], irrevocablySpent: Map[OutPoint, BinaryData])
-=======
-case class LocalCommitPublished(commitTx: Transaction, claimMainDelayedOutputTx: Option[Transaction], htlcSuccessTxs: List[Transaction], htlcTimeoutTxs: List[Transaction], claimHtlcDelayedTxs: List[Transaction], irrevocablySpent: Map[OutPoint, ByteVector32])
-case class RemoteCommitPublished(commitTx: Transaction, claimMainOutputTx: Option[Transaction], claimHtlcSuccessTxs: List[Transaction], claimHtlcTimeoutTxs: List[Transaction], irrevocablySpent: Map[OutPoint, ByteVector32])
+case class LocalCommitPublished(commitTx: Transaction, claimMainDelayedOutputTx: Option[Transaction], htlcSuccessTxs: List[Transaction], htlcTimeoutTxs: List[Transaction], claimHtlcDelayedTxs: List[Transaction], pushMeTx: Option[Transaction], irrevocablySpent: Map[OutPoint, ByteVector32])
+case class RemoteCommitPublished(commitTx: Transaction, claimMainOutputTx: Option[Transaction], claimHtlcSuccessTxs: List[Transaction], claimHtlcTimeoutTxs: List[Transaction], pushMeTx: Option[Transaction], irrevocablySpent: Map[OutPoint, ByteVector32])
 case class RevokedCommitPublished(commitTx: Transaction, claimMainOutputTx: Option[Transaction], mainPenaltyTx: Option[Transaction], htlcPenaltyTxs: List[Transaction], claimHtlcDelayedPenaltyTxs: List[Transaction], irrevocablySpent: Map[OutPoint, ByteVector32])
->>>>>>> b681cfca
 
 final case class DATA_WAIT_FOR_OPEN_CHANNEL(initFundee: INPUT_INIT_FUNDEE) extends Data
 final case class DATA_WAIT_FOR_ACCEPT_CHANNEL(initFunder: INPUT_INIT_FUNDER, lastSent: OpenChannel) extends Data
@@ -207,15 +201,9 @@
                              toSelfDelay: Int,
                              maxAcceptedHtlcs: Int,
                              isFunder: Boolean,
-<<<<<<< HEAD
-                             defaultFinalScriptPubKey: BinaryData,
-                             globalFeatures: BinaryData,
-                             localFeatures: BinaryData) extends ParamsWithFeatures
-=======
                              defaultFinalScriptPubKey: ByteVector,
                              globalFeatures: ByteVector,
-                             localFeatures: ByteVector)
->>>>>>> b681cfca
+                             localFeatures: ByteVector) extends ParamsWithFeatures
 
 final case class RemoteParams(nodeId: PublicKey,
                               dustLimitSatoshis: Long,
@@ -229,13 +217,8 @@
                               paymentBasepoint: Point,
                               delayedPaymentBasepoint: Point,
                               htlcBasepoint: Point,
-<<<<<<< HEAD
-                              globalFeatures: BinaryData,
-                              localFeatures: BinaryData) extends ParamsWithFeatures
-=======
                               globalFeatures: ByteVector,
-                              localFeatures: ByteVector)
->>>>>>> b681cfca
+                              localFeatures: ByteVector) extends ParamsWithFeatures
 
 object ChannelFlags {
   val AnnounceChannel = 0x01.toByte
