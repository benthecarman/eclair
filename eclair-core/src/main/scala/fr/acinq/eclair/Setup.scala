--- conflicted
+++ resolved
@@ -27,13 +27,6 @@
 import com.typesafe.config.{Config, ConfigFactory}
 import fr.acinq.bitcoin.{Block, ByteVector32}
 import fr.acinq.eclair.NodeParams.{BITCOIND, ELECTRUM}
-<<<<<<< HEAD
-=======
-import fr.acinq.eclair.api._
-import fr.acinq.eclair.blockchain.bitcoind.rpc.{BasicBitcoinJsonRPCClient, BatchingBitcoinJsonRPCClient, ExtendedBitcoinClient}
-import fr.acinq.eclair.blockchain.bitcoind.zmq.ZMQActor
-import fr.acinq.eclair.blockchain.bitcoind.{BitcoinCoreWallet, ZmqWatcher}
->>>>>>> 617ccf4d
 import fr.acinq.eclair.blockchain.electrum.ElectrumClient.SSL
 import fr.acinq.eclair.blockchain.electrum.ElectrumClientPool.ElectrumServerAddress
 import fr.acinq.eclair.blockchain.electrum._
@@ -42,12 +35,8 @@
 import fr.acinq.eclair.blockchain.{EclairWallet, _}
 import fr.acinq.eclair.channel.Register
 import fr.acinq.eclair.crypto.LocalKeyManager
-<<<<<<< HEAD
-import fr.acinq.eclair.io.{Authenticator, Switchboard}
-=======
 import fr.acinq.eclair.db.Databases
 import fr.acinq.eclair.io.{Authenticator, Server, Switchboard}
->>>>>>> 617ccf4d
 import fr.acinq.eclair.payment._
 import fr.acinq.eclair.router._
 import grizzled.slf4j.Logging
@@ -70,12 +59,6 @@
             seed_opt: Option[ByteVector] = None,
             db: Option[Databases] = None)(implicit system: ActorSystem) extends Logging {
 
-  implicit val materializer = ActorMaterializer()
-  implicit val timeout = Timeout(30 seconds)
-  implicit val formats = org.json4s.DefaultFormats
-  implicit val ec = ExecutionContext.Implicits.global
-  implicit val sttpBackend = OkHttpFutureBackend()
-
   logger.info(s"hello!")
   logger.info(s"version=${getClass.getPackage.getImplementationVersion} commit=${getClass.getPackage.getSpecificationVersion}")
   logger.info(s"datadir=${datadir.getCanonicalPath}")
@@ -86,16 +69,13 @@
   val seed = seed_opt.getOrElse(NodeParams.getSeed(datadir))
   val chain = config.getString("chain")
   val keyManager = new LocalKeyManager(seed, NodeParams.makeChainHash(chain))
-<<<<<<< HEAD
-  val nodeParams = NodeParams.makeNodeParams(datadir, config, keyManager, torAddress_opt = None)
-=======
 
   val database = db match {
     case Some(d) => d
     case None => Databases.sqliteJDBC(new File(datadir, chain))
   }
 
-  val nodeParams = NodeParams.makeNodeParams(config, keyManager, initTor(), database)
+  val nodeParams = NodeParams.makeNodeParams(config, keyManager, None, database)
 
   val serverBindingAddress = new InetSocketAddress(
     config.getString("server.binding-ip"),
@@ -105,7 +85,6 @@
   DBCompatChecker.checkDBCompatibility(nodeParams)
   DBCompatChecker.checkNetworkDBCompatibility(nodeParams)
   PortChecker.checkAvailable(serverBindingAddress)
->>>>>>> 617ccf4d
 
   logger.info(s"nodeid=${nodeParams.nodeId} alias=${nodeParams.alias}")
   logger.info(s"using chain=$chain chainHash=${nodeParams.chainHash}")
@@ -215,53 +194,6 @@
         switchboard = switchboard,
         paymentInitiator = paymentInitiator,
         wallet = wallet)
-<<<<<<< HEAD
-=======
-
-      zmqBlockTimeout = after(5 seconds, using = system.scheduler)(Future.failed(BitcoinZMQConnectionTimeoutException))
-      zmqTxTimeout = after(5 seconds, using = system.scheduler)(Future.failed(BitcoinZMQConnectionTimeoutException))
-      tcpTimeout = after(5 seconds, using = system.scheduler)(Future.failed(TCPBindException(config.getInt("server.port"))))
-
-      _ <- Future.firstCompletedOf(zmqBlockConnected.future :: zmqBlockTimeout :: Nil)
-      _ <- Future.firstCompletedOf(zmqTxConnected.future :: zmqTxTimeout :: Nil)
-      _ <- Future.firstCompletedOf(tcpBound.future :: tcpTimeout :: Nil)
-      _ <- if (config.getBoolean("api.enabled")) {
-        logger.info(s"json-rpc api enabled on port=${config.getInt("api.port")}")
-        implicit val materializer = ActorMaterializer()
-        val getInfo = GetInfoResponse(nodeId = nodeParams.nodeId,
-          alias = nodeParams.alias,
-          chainHash = nodeParams.chainHash,
-          blockHeight = Globals.blockCount.intValue(),
-          publicAddresses = nodeParams.publicAddresses)
-        val apiPassword = config.getString("api.password") match {
-          case "" => throw EmptyAPIPasswordException
-          case valid => valid
-        }
-        val apiRoute = if (!config.getBoolean("api.use-old-api")) {
-          new Service {
-            override val actorSystem = kit.system
-            override val mat = materializer
-            override val password = apiPassword
-            override val eclairApi: Eclair = new EclairImpl(kit)
-          }.route
-        } else {
-          new OldService {
-            override val scheduler = system.scheduler
-            override val password = apiPassword
-            override val getInfoResponse: Future[GetInfoResponse] = Future.successful(getInfo)
-            override val appKit: Kit = kit
-            override val socketHandler = makeSocketHandler(system)(materializer)
-          }.route
-        }
-        val httpBound = Http().bindAndHandle(apiRoute, config.getString("api.binding-ip"), config.getInt("api.port")).recover {
-          case _: BindFailedException => throw TCPBindException(config.getInt("api.port"))
-        }
-        val httpTimeout = after(5 seconds, using = system.scheduler)(Future.failed(TCPBindException(config.getInt("api.port"))))
-        Future.firstCompletedOf(httpBound :: httpTimeout :: Nil)
-      } else {
-        Future.successful(logger.info("json-rpc api is disabled"))
-      }
->>>>>>> 617ccf4d
     } yield kit
 
 }
