--- conflicted
+++ resolved
@@ -11,12 +11,9 @@
 import fr.acinq.eclair.blockchain.fee.{ConstantFeeProvider, _}
 import fr.acinq.eclair.blockchain.{EclairWallet, _}
 import fr.acinq.eclair.channel.Register
-<<<<<<< HEAD
-import fr.acinq.eclair.io.{Authenticator, Switchboard}
-=======
 import fr.acinq.eclair.crypto.LocalKeyManager
 import fr.acinq.eclair.io.{Authenticator, Server, Switchboard}
->>>>>>> 73c86ad3
+import fr.acinq.eclair.io.{Authenticator, Switchboard}
 import fr.acinq.eclair.payment._
 import fr.acinq.eclair.router._
 import grizzled.slf4j.Logging
@@ -27,7 +24,7 @@
 
 /**
   * Setup eclair from a datadir.
-  * 
+  *
   * Created by PM on 25/01/2016.
   *
   * @param datadir  directory where eclair-core will write/read its data
@@ -77,12 +74,7 @@
     logger.info(s"initial feeratesPerByte=${Globals.feeratesPerByte.get()}")
     val feeProvider = (chain, bitcoin) match {
       case ("regtest", _) => new ConstantFeeProvider(defaultFeerates)
-<<<<<<< HEAD
-      case _ => new FallbackFeeProvider(new BitgoFeeProvider() :: new EarnDotComFeeProvider() :: new ConstantFeeProvider(defaultFeerates) :: Nil) // order matters!
-=======
-      case (_, Bitcoind(bitcoinClient)) => new FallbackFeeProvider(new BitgoFeeProvider(nodeParams.chainHash) :: new EarnDotComFeeProvider() :: new BitcoinCoreFeeProvider(bitcoinClient, defaultFeerates) :: new ConstantFeeProvider(defaultFeerates) :: Nil) // order matters!
       case _ => new FallbackFeeProvider(new BitgoFeeProvider(nodeParams.chainHash) :: new EarnDotComFeeProvider() :: new ConstantFeeProvider(defaultFeerates) :: Nil) // order matters!
->>>>>>> 73c86ad3
     }
     system.scheduler.schedule(0 seconds, 10 minutes)(feeProvider.getFeerates.map {
       case feerates: FeeratesPerByte =>
