package fr.acinq.eclair.router

import akka.actor.ActorRef
import akka.testkit.TestProbe
import fr.acinq.bitcoin.Crypto.PrivateKey
import fr.acinq.bitcoin.Script.{pay2wsh, write}
import fr.acinq.bitcoin.{Block, Satoshi, Transaction, TxOut}
import fr.acinq.eclair.TestConstants.Alice
import fr.acinq.eclair.blockchain.{ValidateResult, ValidateRequest, WatchSpentBasic}
import fr.acinq.eclair.router.Announcements._
import fr.acinq.eclair.transactions.Scripts
import fr.acinq.eclair.wire._
import fr.acinq.eclair.{TestkitBaseClass, randomKey, _}
import org.junit.runner.RunWith
import org.scalatest.junit.JUnitRunner

import scala.concurrent.duration._

/**
  * Base class for router testing.
  * It is re-used in payment FSM tests
  * Created by PM on 29/08/2016.
  */
@RunWith(classOf[JUnitRunner])
abstract class BaseRouterSpec extends TestkitBaseClass {

  import BaseRouterSpec._

  type FixtureParam = Tuple2[ActorRef, TestProbe]

  val (priv_a, priv_b, priv_c, priv_d, priv_e, priv_f) = (randomKey, randomKey, randomKey, randomKey, randomKey, randomKey)
  val (a, b, c, d, e, f) = (priv_a.publicKey, priv_b.publicKey, priv_c.publicKey, priv_d.publicKey, priv_e.publicKey, priv_f.publicKey)

  val (priv_funding_a, priv_funding_b, priv_funding_c, priv_funding_d, priv_funding_e, priv_funding_f) = (randomKey, randomKey, randomKey, randomKey, randomKey, randomKey)
  val (funding_a, funding_b, funding_c, funding_d, funding_e, funding_f) = (priv_funding_a.publicKey, priv_funding_b.publicKey, priv_funding_c.publicKey, priv_funding_d.publicKey, priv_funding_e.publicKey, priv_funding_f.publicKey)

  //val DUMMY_SIG = BinaryData("3045022100e0a180fdd0fe38037cc878c03832861b40a29d32bd7b40b10c9e1efc8c1468a002205ae06d1624896d0d29f4b31e32772ea3cb1b4d7ed4e077e5da28dcc33c0e781201")

  val ann_a = makeNodeAnnouncement(priv_a, "node-A", Color(15, 10, -70), Nil)
  val ann_b = makeNodeAnnouncement(priv_b, "node-B", Color(50, 99, -80), Nil)
  val ann_c = makeNodeAnnouncement(priv_c, "node-C", Color(123, 100, -40), Nil)
  val ann_d = makeNodeAnnouncement(priv_d, "node-D", Color(-120, -20, 60), Nil)
  val ann_e = makeNodeAnnouncement(priv_e, "node-E", Color(-50, 0, 10), Nil)
  val ann_f = makeNodeAnnouncement(priv_f, "node-F", Color(30, 10, -50), Nil)

<<<<<<< HEAD
  val channelId_ab = toShortId(420000, 1, 0)
  val channelId_bc = toShortId(420000, 2, 0)
  val channelId_cd = toShortId(420000, 3, 0)
  val channelId_ef = toShortId(420000, 4, 0)
=======
  val channelId_ab = ShortChannelId(420000, 1, 0)
  val channelId_bc = ShortChannelId(420000, 2, 0)
  val channelId_cd = ShortChannelId(420000, 3, 0)
  val channelId_ef = ShortChannelId(420000, 4, 0)

  def channelAnnouncement(shortChannelId: ShortChannelId, node1_priv: PrivateKey, node2_priv: PrivateKey, funding1_priv: PrivateKey, funding2_priv: PrivateKey) = {
    val (node1_sig, funding1_sig) = signChannelAnnouncement(Block.RegtestGenesisBlock.hash, shortChannelId, node1_priv, node2_priv.publicKey, funding1_priv, funding2_priv.publicKey, "")
    val (node2_sig, funding2_sig) = signChannelAnnouncement(Block.RegtestGenesisBlock.hash, shortChannelId, node2_priv, node1_priv.publicKey, funding2_priv, funding1_priv.publicKey, "")
    makeChannelAnnouncement(Block.RegtestGenesisBlock.hash, shortChannelId, node1_priv.publicKey, node2_priv.publicKey, funding1_priv.publicKey, funding2_priv.publicKey, node1_sig, node2_sig, funding1_sig, funding2_sig)
  }
>>>>>>> 1ca7321d

  val chan_ab = channelAnnouncement(channelId_ab, priv_a, priv_b, priv_funding_a, priv_funding_b)
  val chan_bc = channelAnnouncement(channelId_bc, priv_b, priv_c, priv_funding_b, priv_funding_c)
  val chan_cd = channelAnnouncement(channelId_cd, priv_c, priv_d, priv_funding_c, priv_funding_d)
  val chan_ef = channelAnnouncement(channelId_ef, priv_e, priv_f, priv_funding_e, priv_funding_f)

  val channelUpdate_ab = makeChannelUpdate(Block.RegtestGenesisBlock.hash, priv_a, b, channelId_ab, cltvExpiryDelta = 7, 0, feeBaseMsat = 766000, feeProportionalMillionths = 10)
  val channelUpdate_ba = makeChannelUpdate(Block.RegtestGenesisBlock.hash, priv_b, a, channelId_ab, cltvExpiryDelta = 7, 0, feeBaseMsat = 766000, feeProportionalMillionths = 10)
  val channelUpdate_bc = makeChannelUpdate(Block.RegtestGenesisBlock.hash, priv_b, c, channelId_bc, cltvExpiryDelta = 5, 0, feeBaseMsat = 233000, feeProportionalMillionths = 1)
  val channelUpdate_cb = makeChannelUpdate(Block.RegtestGenesisBlock.hash, priv_c, b, channelId_bc, cltvExpiryDelta = 5, 0, feeBaseMsat = 233000, feeProportionalMillionths = 1)
  val channelUpdate_cd = makeChannelUpdate(Block.RegtestGenesisBlock.hash, priv_c, d, channelId_cd, cltvExpiryDelta = 3, 0, feeBaseMsat = 153000, feeProportionalMillionths = 4)
  val channelUpdate_dc = makeChannelUpdate(Block.RegtestGenesisBlock.hash, priv_d, c, channelId_cd, cltvExpiryDelta = 3, 0, feeBaseMsat = 153000, feeProportionalMillionths = 4)
  val channelUpdate_ef = makeChannelUpdate(Block.RegtestGenesisBlock.hash, priv_e, f, channelId_ef, cltvExpiryDelta = 9, 0, feeBaseMsat = 786000, feeProportionalMillionths = 8)
  val channelUpdate_fe = makeChannelUpdate(Block.RegtestGenesisBlock.hash, priv_f, e, channelId_ef, cltvExpiryDelta = 9, 0, feeBaseMsat = 786000, feeProportionalMillionths = 8)

  override def withFixture(test: OneArgTest) = {
    // the network will be a --(1)--> b ---(2)--> c --(3)--> d and e --(4)--> f (we are a)

    within(30 seconds) {

      // first we make sure that we correctly resolve channelId+direction to nodeId
      assert(Router.getDesc(channelUpdate_ab, chan_ab) === ChannelDesc(chan_ab.shortChannelId, priv_a.publicKey, priv_b.publicKey))
      assert(Router.getDesc(channelUpdate_bc, chan_bc) === ChannelDesc(chan_bc.shortChannelId, priv_b.publicKey, priv_c.publicKey))
      assert(Router.getDesc(channelUpdate_cd, chan_cd) === ChannelDesc(chan_cd.shortChannelId, priv_c.publicKey, priv_d.publicKey))
      assert(Router.getDesc(channelUpdate_ef, chan_ef) === ChannelDesc(chan_ef.shortChannelId, priv_e.publicKey, priv_f.publicKey))


      // let's we set up the router
      val watcher = TestProbe()
      val router = system.actorOf(Router.props(Alice.nodeParams, watcher.ref))
      // we announce channels
      router ! chan_ab
      router ! chan_bc
      router ! chan_cd
      router ! chan_ef
      // then nodes
      router ! ann_a
      router ! ann_b
      router ! ann_c
      router ! ann_d
      router ! ann_e
      router ! ann_f
      // then channel updates
      router ! channelUpdate_ab
      router ! channelUpdate_ba
      router ! channelUpdate_bc
      router ! channelUpdate_cb
      router ! channelUpdate_cd
      router ! channelUpdate_dc
      router ! channelUpdate_ef
      router ! channelUpdate_fe
      // watcher receives the get tx requests
      watcher.expectMsg(ValidateRequest(chan_ab))
      watcher.expectMsg(ValidateRequest(chan_bc))
      watcher.expectMsg(ValidateRequest(chan_cd))
      watcher.expectMsg(ValidateRequest(chan_ef))
      // and answers with valid scripts
      watcher.send(router, ValidateResult(chan_ab, Some(Transaction(version = 0, txIn = Nil, txOut = TxOut(Satoshi(1000000), write(pay2wsh(Scripts.multiSig2of2(funding_a, funding_b)))) :: Nil, lockTime = 0)), true, None))
      watcher.send(router, ValidateResult(chan_bc, Some(Transaction(version = 0, txIn = Nil, txOut = TxOut(Satoshi(1000000), write(pay2wsh(Scripts.multiSig2of2(funding_b, funding_c)))) :: Nil, lockTime = 0)), true, None))
      watcher.send(router, ValidateResult(chan_cd, Some(Transaction(version = 0, txIn = Nil, txOut = TxOut(Satoshi(1000000), write(pay2wsh(Scripts.multiSig2of2(funding_c, funding_d)))) :: Nil, lockTime = 0)), true, None))
      watcher.send(router, ValidateResult(chan_ef, Some(Transaction(version = 0, txIn = Nil, txOut = TxOut(Satoshi(1000000), write(pay2wsh(Scripts.multiSig2of2(funding_e, funding_f)))) :: Nil, lockTime = 0)), true, None))
      // watcher receives watch-spent request
      watcher.expectMsgType[WatchSpentBasic]
      watcher.expectMsgType[WatchSpentBasic]
      watcher.expectMsgType[WatchSpentBasic]
      watcher.expectMsgType[WatchSpentBasic]

      val sender = TestProbe()

      awaitCond({
        sender.send(router, 'nodes)
        val nodes = sender.expectMsgType[Iterable[NodeAnnouncement]]
        sender.send(router, 'channels)
        val channels = sender.expectMsgType[Iterable[ChannelAnnouncement]]
        sender.send(router, 'updates)
        val updates = sender.expectMsgType[Iterable[ChannelUpdate]]
        nodes.size === 6 && channels.size === 4 && updates.size === 8
      }, max = 10 seconds, interval = 1 second)

      test((router, watcher))
    }
  }
}

object BaseRouterSpec {
  def channelAnnouncement(channelId: Long, node1_priv: PrivateKey, node2_priv: PrivateKey, funding1_priv: PrivateKey, funding2_priv: PrivateKey) = {
    val (node1_sig, funding1_sig) = signChannelAnnouncement(Block.RegtestGenesisBlock.hash, channelId, node1_priv, node2_priv.publicKey, funding1_priv, funding2_priv.publicKey, "")
    val (node2_sig, funding2_sig) = signChannelAnnouncement(Block.RegtestGenesisBlock.hash, channelId, node2_priv, node1_priv.publicKey, funding2_priv, funding1_priv.publicKey, "")
    makeChannelAnnouncement(Block.RegtestGenesisBlock.hash, channelId, node1_priv.publicKey, node2_priv.publicKey, funding1_priv.publicKey, funding2_priv.publicKey, node1_sig, node2_sig, funding1_sig, funding2_sig)
  }
}<|MERGE_RESOLUTION|>--- conflicted
+++ resolved
@@ -43,12 +43,6 @@
   val ann_e = makeNodeAnnouncement(priv_e, "node-E", Color(-50, 0, 10), Nil)
   val ann_f = makeNodeAnnouncement(priv_f, "node-F", Color(30, 10, -50), Nil)
 
-<<<<<<< HEAD
-  val channelId_ab = toShortId(420000, 1, 0)
-  val channelId_bc = toShortId(420000, 2, 0)
-  val channelId_cd = toShortId(420000, 3, 0)
-  val channelId_ef = toShortId(420000, 4, 0)
-=======
   val channelId_ab = ShortChannelId(420000, 1, 0)
   val channelId_bc = ShortChannelId(420000, 2, 0)
   val channelId_cd = ShortChannelId(420000, 3, 0)
@@ -59,7 +53,6 @@
     val (node2_sig, funding2_sig) = signChannelAnnouncement(Block.RegtestGenesisBlock.hash, shortChannelId, node2_priv, node1_priv.publicKey, funding2_priv, funding1_priv.publicKey, "")
     makeChannelAnnouncement(Block.RegtestGenesisBlock.hash, shortChannelId, node1_priv.publicKey, node2_priv.publicKey, funding1_priv.publicKey, funding2_priv.publicKey, node1_sig, node2_sig, funding1_sig, funding2_sig)
   }
->>>>>>> 1ca7321d
 
   val chan_ab = channelAnnouncement(channelId_ab, priv_a, priv_b, priv_funding_a, priv_funding_b)
   val chan_bc = channelAnnouncement(channelId_bc, priv_b, priv_c, priv_funding_b, priv_funding_c)
@@ -145,7 +138,7 @@
 }
 
 object BaseRouterSpec {
-  def channelAnnouncement(channelId: Long, node1_priv: PrivateKey, node2_priv: PrivateKey, funding1_priv: PrivateKey, funding2_priv: PrivateKey) = {
+  def channelAnnouncement(channelId: ShortChannelId, node1_priv: PrivateKey, node2_priv: PrivateKey, funding1_priv: PrivateKey, funding2_priv: PrivateKey) = {
     val (node1_sig, funding1_sig) = signChannelAnnouncement(Block.RegtestGenesisBlock.hash, channelId, node1_priv, node2_priv.publicKey, funding1_priv, funding2_priv.publicKey, "")
     val (node2_sig, funding2_sig) = signChannelAnnouncement(Block.RegtestGenesisBlock.hash, channelId, node2_priv, node1_priv.publicKey, funding2_priv, funding1_priv.publicKey, "")
     makeChannelAnnouncement(Block.RegtestGenesisBlock.hash, channelId, node1_priv.publicKey, node2_priv.publicKey, funding1_priv.publicKey, funding2_priv.publicKey, node1_sig, node2_sig, funding1_sig, funding2_sig)
