/*
 * Copyright 2019 ACINQ SAS
 *
 * Licensed under the Apache License, Version 2.0 (the "License");
 * you may not use this file except in compliance with the License.
 * You may obtain a copy of the License at
 *
 *     http://www.apache.org/licenses/LICENSE-2.0
 *
 * Unless required by applicable law or agreed to in writing, software
 * distributed under the License is distributed on an "AS IS" BASIS,
 * WITHOUT WARRANTIES OR CONDITIONS OF ANY KIND, either express or implied.
 * See the License for the specific language governing permissions and
 * limitations under the License.
 */

package fr.acinq.eclair.router

import fr.acinq.bitcoin.Block
import fr.acinq.bitcoin.Crypto.{PrivateKey, PublicKey}
import fr.acinq.eclair.TestConstants.Alice
import fr.acinq.eclair._
import fr.acinq.eclair.router.Announcements._
import org.scalatest.FunSuite
import scodec.bits._

/**
 * Created by PM on 31/05/2016.
 */

class AnnouncementsSpec extends FunSuite {

  test("check nodeId1/nodeId2 lexical ordering") {
    val node1 = PublicKey(hex"027710df7a1d7ad02e3572841a829d141d9f56b17de9ea124d2f83ea687b2e0461")
    val node2 = PublicKey(hex"0306a730778d55deec162a74409e006034a24c46d541c67c6c45f89a2adde3d9b4")
    // NB: node1 < node2
    assert(isNode1(node1, node2))
    assert(!isNode1(node2, node1))
  }

  ignore("create valid signed channel announcement") {
    val (node_a, node_b, bitcoin_a, bitcoin_b) = (randomKey, randomKey, randomKey, randomKey)
    val (node_a_sig, bitcoin_a_sig) = signChannelAnnouncement(Block.RegtestGenesisBlock.hash, ShortChannelId(42L), node_a, node_b.publicKey, bitcoin_a, bitcoin_b.publicKey, ByteVector.empty)
    val (node_b_sig, bitcoin_b_sig) = signChannelAnnouncement(Block.RegtestGenesisBlock.hash, ShortChannelId(42L), node_b, node_a.publicKey, bitcoin_b, bitcoin_a.publicKey, ByteVector.empty)
    val ann = makeChannelAnnouncement(Block.RegtestGenesisBlock.hash, ShortChannelId(42L), node_a.publicKey, node_b.publicKey, bitcoin_a.publicKey, bitcoin_b.publicKey, node_a_sig, node_b_sig, bitcoin_a_sig, bitcoin_b_sig)
    assert(checkSigs(ann))
    assert(checkSigs(ann.copy(nodeId1 = randomKey.publicKey)) === false)
  }

<<<<<<< HEAD
  ignore("create valid signed node announcement") {
    val ann = makeNodeAnnouncement(Alice.nodeParams.privateKey, Alice.nodeParams.alias, Alice.nodeParams.color, Alice.nodeParams.publicAddresses, Alice.nodeParams.globalFeatures)
    assert(Features.hasFeature(ann.features, Features.VARIABLE_LENGTH_ONION_OPTIONAL))
=======
  test("create valid signed node announcement") {
    val ann = makeNodeAnnouncement(Alice.nodeParams.privateKey, Alice.nodeParams.alias, Alice.nodeParams.color, Alice.nodeParams.publicAddresses, Alice.nodeParams.features)
    assert(Features.hasFeature(ann.features, Features.VariableLengthOnion, Some(FeatureSupport.Optional)))
>>>>>>> 72338ab5
    assert(checkSig(ann))
    assert(checkSig(ann.copy(timestamp = 153)) === false)
  }

  ignore("create valid signed channel update announcement") {
    val ann = makeChannelUpdate(Block.RegtestGenesisBlock.hash, Alice.nodeParams.privateKey, randomKey.publicKey, ShortChannelId(45561L), Alice.nodeParams.expiryDeltaBlocks, Alice.nodeParams.htlcMinimum, Alice.nodeParams.feeBase, Alice.nodeParams.feeProportionalMillionth, MilliSatoshi(500000000L))
    assert(checkSig(ann, Alice.nodeParams.nodeId))
    assert(checkSig(ann, randomKey.publicKey) === false)
  }

  test("check flags") {
    val node1_priv = PrivateKey(hex"5f447b05d86de82de6b245a65359d22f844ae764e2ae3824ac4ace7d8e1c749b01")
    val node2_priv = PrivateKey(hex"eff467c5b601fdcc07315933767013002cd0705223d8e526cbb0c1bc75ccb62901")
    // NB: node1 < node2 (public keys)
    assert(isNode1(node1_priv.publicKey, node2_priv.publicKey))
    assert(!isNode1(node2_priv.publicKey, node1_priv.publicKey))
    val channelUpdate1 = makeChannelUpdate(Block.RegtestGenesisBlock.hash, node1_priv, node2_priv.publicKey, ShortChannelId(0), CltvExpiryDelta(0), 0 msat, 0 msat, 0, 500000000 msat, enable = true)
    val channelUpdate1_disabled = makeChannelUpdate(Block.RegtestGenesisBlock.hash, node1_priv, node2_priv.publicKey, ShortChannelId(0), CltvExpiryDelta(0), 0 msat, 0 msat, 0, 500000000 msat, enable = false)
    val channelUpdate2 = makeChannelUpdate(Block.RegtestGenesisBlock.hash, node2_priv, node1_priv.publicKey, ShortChannelId(0), CltvExpiryDelta(0), 0 msat, 0 msat, 0, 500000000 msat, enable = true)
    val channelUpdate2_disabled = makeChannelUpdate(Block.RegtestGenesisBlock.hash, node2_priv, node1_priv.publicKey, ShortChannelId(0), CltvExpiryDelta(0), 0 msat, 0 msat, 0, 500000000 msat, enable = false)
    assert(channelUpdate1.channelFlags == 0) // ....00
    assert(channelUpdate1_disabled.channelFlags == 2) // ....10
    assert(channelUpdate2.channelFlags == 1) // ....01
    assert(channelUpdate2_disabled.channelFlags == 3) // ....11
    assert(isNode1(channelUpdate1.channelFlags))
    assert(isNode1(channelUpdate1_disabled.channelFlags))
    assert(!isNode1(channelUpdate2.channelFlags))
    assert(!isNode1(channelUpdate2_disabled.channelFlags))
    assert(isEnabled(channelUpdate1.channelFlags))
    assert(!isEnabled(channelUpdate1_disabled.channelFlags))
    assert(isEnabled(channelUpdate2.channelFlags))
    assert(!isEnabled(channelUpdate2_disabled.channelFlags))
  }

}<|MERGE_RESOLUTION|>--- conflicted
+++ resolved
@@ -47,15 +47,9 @@
     assert(checkSigs(ann.copy(nodeId1 = randomKey.publicKey)) === false)
   }
 
-<<<<<<< HEAD
   ignore("create valid signed node announcement") {
-    val ann = makeNodeAnnouncement(Alice.nodeParams.privateKey, Alice.nodeParams.alias, Alice.nodeParams.color, Alice.nodeParams.publicAddresses, Alice.nodeParams.globalFeatures)
-    assert(Features.hasFeature(ann.features, Features.VARIABLE_LENGTH_ONION_OPTIONAL))
-=======
-  test("create valid signed node announcement") {
     val ann = makeNodeAnnouncement(Alice.nodeParams.privateKey, Alice.nodeParams.alias, Alice.nodeParams.color, Alice.nodeParams.publicAddresses, Alice.nodeParams.features)
-    assert(Features.hasFeature(ann.features, Features.VariableLengthOnion, Some(FeatureSupport.Optional)))
->>>>>>> 72338ab5
+    assert(Features.hasFeature(ann.features, Features.VariableLengthOnion))
     assert(checkSig(ann))
     assert(checkSig(ann.copy(timestamp = 153)) === false)
   }
