<project xmlns="http://maven.apache.org/POM/4.0.0" xmlns:xsi="http://www.w3.org/2001/XMLSchema-instance"
         xsi:schemaLocation="http://maven.apache.org/POM/4.0.0 http://maven.apache.org/xsd/maven-4.0.0.xsd">
    <modelVersion>4.0.0</modelVersion>

    <groupId>fr.acinq.eclair</groupId>
    <artifactId>eclair_2.11</artifactId>
    <version>0.2-android-SNAPSHOT</version>
    <packaging>pom</packaging>

    <modules>
        <module>eclair-core</module>
        <module>eclair-node</module>
    </modules>

    <description>A scala implementation of the Lightning Network</description>
    <url>https://github.com/ACINQ/eclair</url>
    <name>${project.artifactId}</name>

    <licenses>
        <license>
            <url>https://raw.githubusercontent.com/ACINQ/eclair/master/LICENSE</url>
            <name>Apache License</name>
            <distribution>repo</distribution>
        </license>
    </licenses>

    <scm>
        <connection>scm:git:git@github.com:ACINQ/eclair.git</connection>
        <developerConnection>scm:git:git@github.com:ACINQ/eclair.git</developerConnection>
        <url>git@github.com:ACINQ/eclair.git</url>
    </scm>

    <developers>
        <developer>
            <id>dpad85</id>
        </developer>
        <developer>
            <id>pm47</id>
        </developer>
        <developer>
            <id>sstone</id>
        </developer>
    </developers>

    <properties>
        <project.build.sourceEncoding>UTF-8</project.build.sourceEncoding>
<<<<<<< HEAD
        <maven.compiler.source>1.7</maven.compiler.source>
        <maven.compiler.target>1.7</maven.compiler.target>
        <!-- default tag used when building without git -->
        <git.commit.id>notag</git.commit.id>
        <git.commit.id.abbrev>notag</git.commit.id.abbrev>
=======
        <maven.compiler.source>1.8</maven.compiler.source>
        <maven.compiler.target>1.8</maven.compiler.target>
>>>>>>> ffb92831
        <scala.version>2.11.11</scala.version>
        <scala.version.short>2.11</scala.version.short>
        <akka.version>2.3.14</akka.version>
        <bitcoinlib.version>0.9.13</bitcoinlib.version>
        <bitcoinj.version>0.15-rc4</bitcoinj.version>
    </properties>

    <build>
        <pluginManagement>
            <plugins>
                <plugin>
                    <groupId>org.apache.maven.plugins</groupId>
                    <artifactId>maven-dependency-plugin</artifactId>
                    <version>3.0.2</version>
                </plugin>
                <plugin>
                    <groupId>org.apache.maven.plugins</groupId>
                    <artifactId>maven-jar-plugin</artifactId>
                    <version>3.0.2</version>
                </plugin>
                <plugin>
                    <groupId>pl.project13.maven</groupId>
                    <artifactId>git-commit-id-plugin</artifactId>
                    <version>2.2.3</version>
                </plugin>
                <plugin>
                    <groupId>com.github.chrisdchristo</groupId>
                    <artifactId>capsule-maven-plugin</artifactId>
                    <version>1.5.1</version>
                </plugin>
            </plugins>
        </pluginManagement>
        <plugins>
            <plugin>
                <groupId>org.codehaus.mojo</groupId>
                <artifactId>versions-maven-plugin</artifactId>
                <version>2.3</version>
            </plugin>
            <plugin>
                <groupId>pl.project13.maven</groupId>
                <artifactId>git-commit-id-plugin</artifactId>
                <version>2.2.2</version>
                <executions>
                    <execution>
                        <goals>
                            <goal>revision</goal>
                        </goals>
                        <configuration>
                            <failOnNoGitDirectory>false</failOnNoGitDirectory>
                        </configuration>
                    </execution>
                </executions>
            </plugin>
            <plugin>
                <groupId>net.alchim31.maven</groupId>
                <artifactId>scala-maven-plugin</artifactId>
                <version>3.3.1</version>
                <configuration>
                    <args combine.children="append">
                        <arg>-deprecation</arg>
                        <arg>-feature</arg>
                        <arg>-language:postfixOps</arg>
                        <arg>-language:implicitConversions</arg>
                        <arg>-Xfatal-warnings</arg>
                    </args>
                    <scalaCompatVersion>${scala.version.short}</scalaCompatVersion>
                </configuration>
                <executions>
                    <execution>
                        <id>scalac</id>
                        <goals>
                            <goal>compile</goal>
                            <goal>testCompile</goal>
                        </goals>
                    </execution>
                    <execution>
                        <id>scaladoc</id>
                        <goals>
                            <goal>doc-jar</goal>
                        </goals>
                        <configuration>
                            <args>
                                <arg>-no-link-warnings</arg>
                            </args>
                        </configuration>
                    </execution>
                </executions>
            </plugin>
            <plugin>
                <groupId>org.apache.maven.plugins</groupId>
                <artifactId>maven-source-plugin</artifactId>
                <version>3.0.1</version>
                <executions>
                    <execution>
                        <id>attach-sources</id>
                        <goals>
                            <goal>jar</goal>
                        </goals>
                    </execution>
                </executions>
            </plugin>
            <plugin>
                <groupId>org.codehaus.mojo</groupId>
                <artifactId>build-helper-maven-plugin</artifactId>
                <version>3.0.0</version>
                <executions>
                    <execution>
                        <id>add-source</id>
                        <phase>generate-sources</phase>
                        <goals>
                            <goal>add-source</goal>
                        </goals>
                        <configuration>
                            <sources>
                                <source>src/main/scala</source>
                            </sources>
                        </configuration>
                    </execution>
                    <execution>
                        <id>add-test-source</id>
                        <phase>generate-test-sources</phase>
                        <goals>
                            <goal>add-test-source</goal>
                        </goals>
                        <configuration>
                            <sources>
                                <source>src/test/scala</source>
                            </sources>
                        </configuration>
                    </execution>
                </executions>
            </plugin>
            <plugin>
                <groupId>org.apache.maven.plugins</groupId>
                <artifactId>maven-surefire-plugin</artifactId>
                <version>2.20</version>
                <configuration>
                    <argLine>-Xmx1024m</argLine>
                    <useFile>false</useFile>
                    <disableXmlReport>false</disableXmlReport>
                    <!-- If you have classpath issue like NoDefClassError,... -->
                    <!-- useManifestOnlyJar>false</useManifestOnlyJar -->
                    <includes>
                        <include>**/*Spec.*</include>
                        <include>**/*Test.*</include>
                        <include>**/*Suite.*</include>
                    </includes>
                    <systemPropertyVariables>
                        <buildDirectory>${project.build.directory}</buildDirectory>
                    </systemPropertyVariables>
                </configuration>
            </plugin>
        </plugins>
    </build>

    <repositories>
        <repository>
            <id>sonatype snapshots</id>
            <url>https://oss.sonatype.org/content/repositories/snapshots/</url>
        </repository>
    </repositories>

    <dependencies>
        <dependency>
            <groupId>org.scala-lang</groupId>
            <artifactId>scala-library</artifactId>
            <version>${scala.version}</version>
        </dependency>
        <dependency>
            <groupId>junit</groupId>
            <artifactId>junit</artifactId>
            <version>4.12</version>
            <scope>test</scope>
        </dependency>
        <dependency>
            <groupId>org.scalatest</groupId>
            <artifactId>scalatest_${scala.version.short}</artifactId>
            <version>2.2.6</version>
            <scope>test</scope>
        </dependency>
    </dependencies>
</project><|MERGE_RESOLUTION|>--- conflicted
+++ resolved
@@ -44,16 +44,8 @@
 
     <properties>
         <project.build.sourceEncoding>UTF-8</project.build.sourceEncoding>
-<<<<<<< HEAD
         <maven.compiler.source>1.7</maven.compiler.source>
         <maven.compiler.target>1.7</maven.compiler.target>
-        <!-- default tag used when building without git -->
-        <git.commit.id>notag</git.commit.id>
-        <git.commit.id.abbrev>notag</git.commit.id.abbrev>
-=======
-        <maven.compiler.source>1.8</maven.compiler.source>
-        <maven.compiler.target>1.8</maven.compiler.target>
->>>>>>> ffb92831
         <scala.version>2.11.11</scala.version>
         <scala.version.short>2.11</scala.version.short>
         <akka.version>2.3.14</akka.version>
