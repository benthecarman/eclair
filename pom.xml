--- conflicted
+++ resolved
@@ -70,12 +70,9 @@
         <sttp.version>1.3.9</sttp.version>
         <bitcoinlib.version>0.17-SNAPSHOT</bitcoinlib.version>
         <guava.version>24.0-android</guava.version>
-<<<<<<< HEAD
+        <kamon.version>2.0.0</kamon.version>
         <graal.version>19.2.0</graal.version>
         <graal.akka.version>0.4.1</graal.akka.version>
-=======
-        <kamon.version>2.0.0</kamon.version>
->>>>>>> 8da509b5
     </properties>
 
     <build>
